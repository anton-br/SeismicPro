--- conflicted
+++ resolved
@@ -20,13 +20,8 @@
 from ..utils import (to_list, get_coords_cols, set_ticks, format_subplot_yticklabels, set_text_formatting,
                      add_colorbar, piecewise_polynomial, Coordinates)
 from ..containers import TraceContainer, SamplesContainer
-<<<<<<< HEAD
 from ..muter import Muter, MuterField
 from ..coherency import Coherency, ResidualCoherency
-=======
-from ..semblance import Semblance, ResidualSemblance
-from ..muter import Muter, MuterField
->>>>>>> 03e4b485
 from ..stacking_velocity import StackingVelocity, StackingVelocityField
 from ..refractor_velocity import RefractorVelocity, RefractorVelocityField
 from ..decorators import batch_method, plotter
@@ -712,17 +707,11 @@
     #------------------------------------------------------------------------#
 
     @batch_method(target="threads", args_to_unpack="muter")
-<<<<<<< HEAD
     def mute(self, muter, fill_value=np.nan):
         """Mute the gather using given `muter`.
 
         The muting operation is performed by setting gather values above an offset-time boundary defined by `muter` to
         `fill_value`.
-=======
-    def mute(self, muter, fill_value=0):
-        """Mute the gather using given `muter` which defines an offset-time boundary above which gather amplitudes will
-        be set to `fill_value`.
->>>>>>> 03e4b485
 
         Parameters
         ----------
