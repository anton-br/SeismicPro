"""Implements Gather class that represents a group of seismic traces that share some common acquisition parameter"""

import os
import warnings
from textwrap import dedent

import cv2
import scipy
import segyio
import numpy as np
from scipy.signal import firwin
from matplotlib.path import Path
from matplotlib.patches import PathPatch
from mpl_toolkits.axes_grid1 import make_axes_locatable

from .muting import Muter
from .cropped_gather import CroppedGather
from .plot_corrections import NMOCorrectionPlot, LMOCorrectionPlot
from .utils import correction, normalization, gain
from .utils import convert_times_to_mask, convert_mask_to_pick, times_to_indices, mute_gather, make_origins
from ..utils import (to_list, get_coords_cols, set_ticks, format_subplot_yticklabels, set_text_formatting,
                     add_colorbar, piecewise_polynomial, Coordinates)
from ..containers import TraceContainer, SamplesContainer
from ..semblance import Semblance, ResidualSemblance
from ..stacking_velocity import StackingVelocity, StackingVelocityField
from ..refractor_velocity import RefractorVelocity
from ..decorators import batch_method, plotter
from ..const import HDR_FIRST_BREAK, DEFAULT_SDC_VELOCITY


class Gather(TraceContainer, SamplesContainer):
    """A class representing a single seismic gather.

    A gather is a collection of seismic traces that share some common acquisition parameter (same index value of the
    generating survey header in our case). Unlike `Survey`, `Gather` instance stores loaded seismic traces along with
    a corresponding subset of its parent survey header.

    `Gather` instance is generally created by calling one of the following methods of a `Survey`, `SeismicIndex` or
    `SeismicDataset`:
    1. `sample_gather` - to get a randomly selected gather,
    2. `get_gather` - to get a particular gather by its index value.

    Most of the methods change gather data inplace, thus `Gather.copy` may come in handy to keep the original gather
    available.

    Examples
    --------
    Let's load a randomly selected common source gather, sort it by offset and plot:
    >>> survey = Survey(path, header_index="FieldRecord", header_cols=["TraceNumber", "offset"], name="survey")
    >>> gather = survey.sample_gather().sort(by="offset")
    >>> gather.plot()

    Parameters
    ----------
    headers : pd.DataFrame
        A subset of parent survey header with common index value defining the gather.
    data : 2d np.ndarray
        Trace data of the gather with (num_traces, trace_length) layout.
    samples : 1d np.ndarray of floats
        Recording time for each trace value. Measured in milliseconds.
    survey : Survey
        A survey that generated the gather.

    Attributes
    ----------
    headers : pd.DataFrame
        A subset of parent survey header with common index value defining the gather.
    data : 2d np.ndarray
        Trace data of the gather with (num_traces, trace_length) layout.
    samples : 1d np.ndarray of floats
        Recording time for each trace value. Measured in milliseconds.
    sample_rate : float
        Sample rate of seismic traces. Measured in milliseconds.
    survey : Survey
        A survey that generated the gather.
    sort_by : None or str
        Headers column that was used for gather sorting. If `None`, no sorting was performed.
    """
    def __init__(self, headers, data, samples, survey):
        self.headers = headers
        self.data = data
        self.samples = samples
        self.survey = survey
        self.sort_by = None

    @property
    def index(self):
        """int or tuple of int or None: Common value of `Survey`'s `header_index` that define traces of the gather.
        `None` if the gather is combined.
        """
        indices = self.headers.index.drop_duplicates()
        if len(indices) != 1:
            return None
        return indices[0]

    @property
    def sample_rate(self):
        """"float: Sample rate of seismic traces. Measured in milliseconds."""
        sample_rate = np.unique(np.diff(self.samples))
        if len(sample_rate) == 1:
            return sample_rate.item()
        raise ValueError("`sample_rate` is not defined, since `samples` are not regular.")

    @property
    def offsets(self):
        """1d np.ndarray of floats: The distance between source and receiver for each trace. Measured in meters."""
        return self["offset"].ravel()

    @property
    def shape(self):
        """tuple with 2 elements: The number of traces in the gather and trace length in samples."""
        return self.data.shape

    @property
    def coords(self):
        """Coordinates or None: Spatial coordinates of the gather. Headers to extract coordinates from are determined
        automatically by the `indexed_by` attribute of the gather. `None` if the gather is indexed by unsupported
        headers or required coords headers were not loaded or coordinates are non-unique for traces of the gather."""
        try:
            coords_cols = get_coords_cols(self.indexed_by)  # Possibly unknown coordinates for indexed_by
            coords = self[coords_cols]  # Required coords headers may not be loaded
        except KeyError:
            return None
        if (coords != coords[0]).any():  # Non-unique coordinates
            return None
        return Coordinates(coords[0], names=coords_cols)

    def __getitem__(self, key):
        """Either select gather headers values by their names or create a new `Gather` with specified traces and
        samples depending on the key type.

        Notes
        -----
        1. If the data after `__getitem__` is no longer sorted, `sort_by` attribute in the resulting `Gather` will be
        set to `None`.
        2. If headers selection is performed, a 2d array is always returned even for a single header.

        Parameters
        ----------
        key : str, list of str, int, list, tuple, slice
            If str or list of str, gather headers to get as a 2d np.ndarray.
            Otherwise, indices of traces and samples to get. In this case, __getitem__ behavior almost coincides with
            np.ndarray indexing and slicing except for cases, when resulting ndim is not preserved or joint indexation
            of gather attributes becomes ambiguous (e.g. gather[[0, 1], [0, 1]]).

        Returns
        -------
        result : 2d np.ndarray or Gather
            Headers values or Gather with a specified subset of traces and samples.

        Raises
        ------
        ValueError
            If the resulting gather is empty, or data ndim has changed, or joint attribute indexation is ambiguous.
        """
        # If key is str or array of str, treat it as names of headers columns
        keys_array = np.array(to_list(key))
        if keys_array.dtype.type == np.str_:
            return super().__getitem__(key)

        # Perform traces and samples selection
        key = (key, ) if not isinstance(key, tuple) else key
        key = key + (slice(None), ) if len(key) == 1 else key
        indices = ()
        for axis_indexer, axis_shape in zip(key, self.shape):
            if isinstance(axis_indexer, (int, np.integer)):
                # Convert negative array index to a corresponding positive one
                axis_indexer %= axis_shape
                # Switch from simple indexing to a slice to keep array dims
                axis_indexer = slice(axis_indexer, axis_indexer+1)
            elif isinstance(axis_indexer, tuple):
                # Force advanced indexing for `samples`
                axis_indexer = list(axis_indexer)
            indices = indices + (axis_indexer, )

        data = self.data[indices]
        if data.ndim != 2:
            raise ValueError("Data ndim is not preserved or joint indexation of gather attributes becomes ambiguous "
                             "after indexation")
        if data.size == 0:
            raise ValueError("Empty gather after indexation")

        # Set indexed data attribute. Make it C-contiguous since otherwise some numba functions may fail
        new_self = self.copy(ignore=['data', 'headers', 'samples'])
        new_self.data = np.ascontiguousarray(data, dtype=self.data.dtype)

        # The two-element `indices` tuple describes indices of traces and samples to be obtained respectively
        new_self.headers = self.headers.iloc[indices[0]]
        new_self.samples = self.samples[indices[1]]

        # Check that `sort_by` still represents the actual trace sorting as it might be changed during getitem.
        if new_self.sort_by is not None and not new_self.headers[new_self.sort_by].is_monotonic_increasing:
            new_self.sort_by = None
        return new_self

    def __str__(self):
        """Print gather metadata including information about its survey, headers and traces."""
        # Calculate offset range
        offsets = self.headers.get('offset')
        offset_range = f'[{np.min(offsets)} m, {np.max(offsets)} m]' if offsets is not None else None

        # Format gather coordinates
        coords = self.coords
        coords_str = "unknown" if coords is None else str(coords)

        # Count the number of zero/constant traces
        n_dead_traces = np.isclose(np.max(self.data, axis=1), np.min(self.data, axis=1)).sum()

        msg = f"""
        Parent survey path:          {self.survey.path}
        Parent survey name:          {self.survey.name}

        Indexed by:                  {', '.join(to_list(self.indexed_by))}
        Index value:                 {'combined' if self.index is None else self.index}
        Gather coordinates:          {coords_str}
        Gather sorting:              {self.sort_by}

        Number of traces:            {self.n_traces}
        Trace length:                {self.n_samples} samples
        Sample rate:                 {self.sample_rate} ms
        Times range:                 [{min(self.samples)} ms, {max(self.samples)} ms]
        Offsets range:               {offset_range}

        Gather statistics:
        Number of dead traces:       {n_dead_traces}
        mean | std:                  {np.mean(self.data):>10.2f} | {np.std(self.data):<10.2f}
         min | max:                  {np.min(self.data):>10.2f} | {np.max(self.data):<10.2f}
         q01 | q99:                  {self.get_quantile(0.01):>10.2f} | {self.get_quantile(0.99):<10.2f}
        """
        return dedent(msg).strip()

    def info(self):
        """Print gather metadata including information about its survey, headers and traces."""
        print(self)

<<<<<<< HEAD
    def get_coords(self, coords_cols="auto"):
        """Get spatial coordinates of the gather.

        Parameters
        ----------
        coords_cols : "auto" or 2 element array-like, defaults to "auto"
            - If "auto", columns of headers index define headers columns to get coordinates from (e.g. 'FieldRecord' is
              mapped to a ("SourceX", "SourceY") pair).
            - If 2 element array-like, `coords_cols` directly define gather headers to get coordinates from.
            Index or column values are supposed to be unique for all traces in the gather and the names of the returned
            coordinates correspond to source headers columns.

        Returns
        -------
        coords : Coordinates
            Gather spatial coordinates.

        Raises
        ------
        ValueError
            If gather coordinates are non-unique or more than 2 columns were passed.
        """
        if coords_cols == "auto":
            coords_cols = get_coords_cols(self.indexed_by)
        coords = self[coords_cols]
        if (coords != coords[0]).any():
            raise ValueError("Gather coordinates are non-unique")
        if coords.shape[1] != 2:
            raise ValueError(f"Gather position must be defined by exactly two coordinates, not {coords.shape[1]}")
        return Coordinates(*coords[0], names=coords_cols)

    @property
    def coords(self):
        """Coordinates: Spatial coordinates of the gather."""
        return self.get_coords()

=======
>>>>>>> b6a5e488
    @batch_method(target='threads', copy_src=False)
    def copy(self, ignore=None):
        """Perform a deepcopy of all gather attributes except for `survey` and those specified in ignore, which are
        kept unchanged.

        Parameters
        ----------
        ignore : str or array of str, defaults to None
            Attributes that won't be copied.

        Returns
        -------
        copy : Gather
            Copy of the gather.
        """
        ignore = set() if ignore is None else set(to_list(ignore))
        return super().copy(ignore | {"survey"})

    @batch_method(target='for')
    def get_item(self, *args):
        """An interface for `self.__getitem__` method."""
        return self[args if len(args) > 1 else args[0]]

    def _post_filter(self, mask):
        """Remove traces from gather data that correspond to filtered headers after `Gather.filter`."""
        self.data = self.data[mask]

    #------------------------------------------------------------------------#
    #                              Dump methods                              #
    #------------------------------------------------------------------------#

    @batch_method(target='for', force=True)
    def dump(self, path, name=None, retain_parent_segy_headers=True):
        """Save the gather to a `.sgy` file.

        Notes
        -----
        1. All textual and almost all binary headers are copied from the parent SEG-Y file unchanged except for the
           following binary header fields that are inferred by the current gather:
           1) Sample rate, bytes 3217-3218, called `Interval` in `segyio`,
           2) Number of samples per data trace, bytes 3221-3222, called `Samples` in `segyio`,
           3) Extended number of samples per data trace, bytes 3269-3272, called `ExtSamples` in `segyio`.
        2. Bytes 117-118 of trace header (called `TRACE_SAMPLE_INTERVAL` in `segyio`) for each trace is filled with
           sample rate of the current gather.

        Parameters
        ----------
        path : str
            The directory to dump the gather in.
        name : str, optional, defaults to None
            The name of the file. If `None`, the concatenation of the survey name and the value of gather index will
            be used.
        retain_parent_segy_headers : bool, optional, defaults to True
            Whether to copy the headers that weren't loaded during `Survey` creation from the parent SEG-Y file.

        Returns
        -------
        self : Gather
            Gather unchanged.

        Raises
        ------
        ValueError
            If empty `name` was specified.
        """
        parent_handler = self.survey.segy_handler

        if name is None:
            # Use the first value of gather index to handle combined case
            name = "_".join(map(str, [self.survey.name] + to_list(self.headers.index.values[0])))
        if name == "":
            raise ValueError("Argument `name` can not be empty.")
        if not os.path.splitext(name)[1]:
            name += ".sgy"
        full_path = os.path.join(path, name)

        os.makedirs(path, exist_ok=True)
        # Create segyio spec. We choose only specs that relate to unstructured data.
        spec = segyio.spec()
        spec.samples = self.samples
        spec.ext_headers = parent_handler.ext_headers
        spec.format = parent_handler.format
        spec.tracecount = self.n_traces

        trace_headers = self.headers.reset_index()
        sample_rate = np.int32(self.sample_rate * 1000) # Convert to microseconds
        # Remember ordinal numbers of traces in the parent SEG-Y file to further copy their headers
        # and reset them to start from 1 in the resulting file to match SEG-Y standard.
        trace_ids = trace_headers["TRACE_SEQUENCE_FILE"].values - 1
        trace_headers["TRACE_SEQUENCE_FILE"] = np.arange(len(trace_headers)) + 1

        # Keep only headers, defined by SEG-Y standard.
        used_header_names = list(set(trace_headers.columns) & set(segyio.tracefield.keys.keys()))
        trace_headers = trace_headers[used_header_names]

        # Now we change column name's into byte number based on the SEG-Y standard.
        trace_headers.rename(columns=lambda col_name: segyio.tracefield.keys[col_name], inplace=True)
        trace_headers_dict = trace_headers.to_dict("index")

        with segyio.create(full_path, spec) as dump_handler:
            # Copy the binary header from the parent SEG-Y file and update it with samples data of the gather.
            # TODO: Check if other bin headers matter
            dump_handler.bin = parent_handler.bin
            dump_handler.bin[segyio.BinField.Interval] = sample_rate
            dump_handler.bin[segyio.BinField.Samples] = self.n_samples
            dump_handler.bin[segyio.BinField.ExtSamples] = self.n_samples

            # Copy textual headers from the parent SEG-Y file.
            for i in range(spec.ext_headers + 1):
                dump_handler.text[i] = parent_handler.text[i]

            # Dump traces and their headers. Optionally copy headers from the parent SEG-Y file.
            dump_handler.trace = self.data
            for i, dump_h in trace_headers_dict.items():
                if retain_parent_segy_headers:
                    dump_handler.header[i].update(parent_handler.header[trace_ids[i]])
                dump_handler.header[i].update({**dump_h, segyio.TraceField.TRACE_SAMPLE_INTERVAL: sample_rate})
        return self

    #------------------------------------------------------------------------#
    #                         Normalization methods                          #
    #------------------------------------------------------------------------#

    def _apply_agg_func(self, func, tracewise, **kwargs):
        """Apply a `func` either to entire gather's data or to each trace independently.

        Notes
        -----
        `func` must accept an `axis` argument.

        Parameters
        ----------
        func : callable
            Function to be applied to the gather's data.
        tracewise : bool
            If `True`, the `func` is applied to each trace independently, otherwise to the entire gather's data.
        kwargs : misc, optional
            Additional keyword arguments to `func`.

        Returns
        -------
        result : misc
            The result of the application of the `func` to the gather's data.
        """
        axis = 1 if tracewise else None
        return func(self.data, axis=axis, **kwargs)

    def get_quantile(self, q, tracewise=False, use_global=False):
        """Calculate the `q`-th quantile of the gather or fetch the global quantile from the parent survey.

        Notes
        -----
        The `tracewise` mode is only available when `use_global` is `False`.

        Parameters
        ----------
        q : float or array-like of floats
            Quantile or a sequence of quantiles to compute, which must be between 0 and 1 inclusive.
        tracewise : bool, optional, default False
            If `True`, the quantiles are computed for each trace independently, otherwise for the entire gather.
        use_global : bool, optional, default False
            If `True`, the survey's quantiles are used, otherwise the quantiles are computed for the gather data.

        Returns
        -------
        q : float or array-like of floats
            The `q`-th quantile values.

        Raises
        ------
        ValueError
            If `use_global` is `True` but global statistics were not calculated.
        """
        if use_global:
            return self.survey.get_quantile(q)
        quantiles = self._apply_agg_func(func=np.nanquantile, tracewise=tracewise, q=q).astype(np.float32)
        # return the same type as q in case of global calculation: either single float or array-like
        return quantiles.item() if not tracewise and quantiles.ndim == 0 else quantiles

    @batch_method(target='threads')
    def scale_standard(self, tracewise=True, use_global=False, eps=1e-10):
        r"""Standardize the gather by removing the mean and scaling to unit variance.

        The standard score of a gather `g` is calculated as:
        :math:`G = \frac{g - m}{s + eps}`,
        where:
        `m` - the mean of the gather or global average if `use_global=True`,
        `s` - the standard deviation of the gather or global standard deviation if `use_global=True`,
        `eps` - a constant that is added to the denominator to avoid division by zero.

        Notes
        -----
        1. The presence of NaN values in the gather will lead to incorrect behavior of the scaler.
        2. Standardization is performed inplace.

        Parameters
        ----------
        tracewise : bool, optional, defaults to True
            If `True`, mean and standard deviation are calculated for each trace independently. Otherwise they are
            calculated for the entire gather.
        use_global : bool, optional, defaults to False
            If `True`, parent survey's mean and std are used, otherwise gather statistics are computed.
        eps : float, optional, defaults to 1e-10
            A constant to be added to the denominator to avoid division by zero.

        Returns
        -------
        self : Gather
            Standardized gather.

        Raises
        ------
        ValueError
            If `use_global` is `True` but global statistics were not calculated.
        """
        if use_global:
            if not self.survey.has_stats:
                raise ValueError('Global statistics were not calculated, call `Survey.collect_stats` first.')
            mean = self.survey.mean
            std = self.survey.std
        else:
            mean = self._apply_agg_func(func=np.mean, tracewise=tracewise, keepdims=True)
            std = self._apply_agg_func(func=np.std, tracewise=tracewise, keepdims=True)
        self.data = normalization.scale_standard(self.data, mean, std, np.float32(eps))
        return self

    @batch_method(target='for')
    def scale_maxabs(self, q_min=0, q_max=1, tracewise=True, use_global=False, clip=False, eps=1e-10):
        r"""Scale the gather by its maximum absolute value.

        Maxabs scale of the gather `g` is calculated as:
        :math: `G = \frac{g}{m + eps}`,
        where:
        `m` - the maximum of absolute values of `q_min`-th and `q_max`-th quantiles,
        `eps` - a constant that is added to the denominator to avoid division by zero.

        Quantiles are used to minimize the effect of amplitude outliers on the scaling result. Default 0 and 1
        quantiles represent the minimum and maximum values of the gather respectively and result in usual max-abs
        scaler behavior.

        Notes
        -----
        1. The presence of NaN values in the gather will lead to incorrect behavior of the scaler.
        2. Maxabs scaling is performed inplace.

        Parameters
        ----------
        q_min : float, optional, defaults to 0
            A quantile to be used as a gather minimum during scaling.
        q_max : float, optional, defaults to 1
            A quantile to be used as a gather maximum during scaling.
        tracewise : bool, optional, defaults to True
            If `True`, quantiles are calculated for each trace independently. Otherwise they are calculated for the
            entire gather.
        use_global : bool, optional, defaults to False
            If `True`, parent survey's quantiles are used, otherwise gather quantiles are computed.
        clip : bool, optional, defaults to False
            Whether to clip the scaled gather to the [-1, 1] range.
        eps : float, optional, defaults to 1e-10
            A constant to be added to the denominator to avoid division by zero.

        Returns
        -------
        self : Gather
            Scaled gather.

        Raises
        ------
        ValueError
            If `use_global` is `True` but global statistics were not calculated.
        """
        min_value, max_value = self.get_quantile([q_min, q_max], tracewise=tracewise, use_global=use_global)
        self.data = normalization.scale_maxabs(self.data, min_value, max_value, clip, np.float32(eps))
        return self

    @batch_method(target='for')
    def scale_minmax(self, q_min=0, q_max=1, tracewise=True, use_global=False, clip=False, eps=1e-10):
        r"""Linearly scale the gather to a [0, 1] range.

        The transformation of the gather `g` is given by:
        :math:`G=\frac{g - min}{max - min + eps}`
        where:
        `min` and `max` - `q_min`-th and `q_max`-th quantiles respectively,
        `eps` - a constant that is added to the denominator to avoid division by zero.

        Notes
        -----
        1. The presence of NaN values in the gather will lead to incorrect behavior of the scaler.
        2. Minmax scaling is performed inplace.

        Parameters
        ----------
        q_min : float, optional, defaults to 0
            A quantile to be used as a gather minimum during scaling.
        q_max : float, optional, defaults to 1
            A quantile to be used as a gather maximum during scaling.
        tracewise : bool, optional, defaults to True
            If `True`, quantiles are calculated for each trace independently. Otherwise they are calculated for the
            entire gather.
        use_global : bool, optional, defaults to False
            If `True`, parent survey's quantiles are used, otherwise gather quantiles are computed.
        clip : bool, optional, defaults to False
            Whether to clip the scaled gather to the [0, 1] range.
        eps : float, optional, defaults to 1e-10
            A constant to be added to the denominator to avoid division by zero.

        Returns
        -------
        self : Gather
            Scaled gather.

        Raises
        ------
        ValueError
            If `use_global` is `True` but global statistics were not calculated.
        """
        min_value, max_value = self.get_quantile([q_min, q_max], tracewise=tracewise, use_global=use_global)
        self.data = normalization.scale_minmax(self.data, min_value, max_value, clip, np.float32(eps))
        return self

    #------------------------------------------------------------------------#
    #                    First-breaks processing methods                     #
    #------------------------------------------------------------------------#

    @batch_method(target="threads", copy_src=False)
    def pick_to_mask(self, first_breaks_col=HDR_FIRST_BREAK):
        """Convert first break times to a binary mask with the same shape as `gather.data` containing zeros before the
        first arrivals and ones after for each trace.

        Parameters
        ----------
        first_breaks_col : str, optional, defaults to :const:`~const.HDR_FIRST_BREAK`
            A column of `self.headers` that contains first arrival times, measured in milliseconds.

        Returns
        -------
        gather : Gather
            A new `Gather` with calculated first breaks mask in its `data` attribute.
        """
        mask = convert_times_to_mask(times=self[first_breaks_col].ravel(), samples=self.samples).astype(np.int32)
        gather = self.copy(ignore='data')
        gather.data = mask
        return gather

    @batch_method(target='for', args_to_unpack='save_to')
    def mask_to_pick(self, threshold=0.5, first_breaks_col=HDR_FIRST_BREAK, save_to=None):
        """Convert a first break mask saved in `data` into times of first arrivals.

        For a given trace each value of the mask represents the probability that the corresponding index is greater
        than the index of the first break.

        Notes
        -----
        A detailed description of conversion heuristic used can be found in :func:`~general_utils.convert_mask_to_pick`
        docs.

        Parameters
        ----------
        threshold : float, optional, defaults to 0.5
            A threshold for trace mask value to refer its index to be either pre- or post-first break.
        first_breaks_col : str, optional, defaults to :const:`~const.HDR_FIRST_BREAK`
            Headers column to save first break times to.
        save_to : Gather or str, optional
            An extra `Gather` to save first break times to. Generally used to conveniently pass first break times from
            a `Gather` instance with a first break mask to an original `Gather`.
            May be `str` if called in a pipeline: in this case it defines a component with gathers to save first break
            times to.

        Returns
        -------
        self : Gather
            A gather with first break times in headers column defined by `first_breaks_col`.
        """
        picking_times = convert_mask_to_pick(mask=self.data, samples=self.samples, threshold=threshold)
        self[first_breaks_col] = picking_times
        if save_to is not None:
            save_to[first_breaks_col] = picking_times
        return self

    @batch_method(target='for', use_lock=True)
    def dump_first_breaks(self, path, trace_id_cols=('FieldRecord', 'TraceNumber'), first_breaks_col=HDR_FIRST_BREAK,
                          col_space=8, encoding="UTF-8"):
        """ Save first break picking times to a file.

        Each line in the resulting file corresponds to one trace, where all columns but
        the last one store values from `trace_id_cols` headers and identify the trace
        while the last column stores first break time from `first_breaks_col` header.

        Parameters
        ----------
        path : str
            Path to the file.
        trace_id_cols : tuple of str, defaults to ('FieldRecord', 'TraceNumber')
            Columns names from `self.headers` that act as trace id. These would be present in the file.
        first_breaks_col : str, defaults to :const:`~const.HDR_FIRST_BREAK`
            Column name from `self.headers` where first break times are stored.
        col_space : int, defaults to 8
            The minimum width of each column.
        encoding : str, optional, defaults to "UTF-8"
            File encoding.

        Returns
        -------
        self : Gather
            Gather unchanged
        """
        rows = self[to_list(trace_id_cols) + [first_breaks_col]]

        # SEG-Y specification states that all headers values are integers, but first break values can be float
        row_fmt = '{:{col_space}.0f}' * (rows.shape[1] - 1) + '{:{col_space}.2f}\n'
        fmt = row_fmt * len(rows)
        rows_as_str = fmt.format(*rows.ravel(), col_space=col_space)

        with open(path, 'a', encoding=encoding) as f:
            f.write(rows_as_str)
        return self

    @batch_method(target="for", copy_src=False)
    def calculate_refractor_velocity(self, init=None, bounds=None, n_refractors=None, first_breaks_col=HDR_FIRST_BREAK,
                                     **kwargs):
        """Estimate velocities of first refractors by offsets and times of first breaks.

        The method fits a velocity model of the upper part of the section, read the
        :class:`~refractor_velocity.RefractorVelocity` docs for more details about the algorithm and its parameters.
        At least one of `init`, `bounds` or `n_refractors` should be passed.

        Examples
        --------
        >>> refractor_velocity = gather.calculate_refractor_velocity(n_refractors=2)

        Parameters
        ----------
        init : dict or None, optional, defaults to None
            Initial values for a velocity model.
        bounds : dict or None, optional, defaults to None
            Bounds for the fitted velocity model parameters.
        n_refractors : int or None, optional, defaults to None
            Number of the velocity model layers.
        first_breaks_col : str, optional, defaults to :const:`~const.HDR_FIRST_BREAK`
            Column name from `self.headers` where times of first break are stored.
        kwargs : misc, optional
            Additional keyword arguments to be passed to
            :func:`~refractor_velocity.RefractorVelocity.from_first_breaks`.

        Returns
        -------
        RefractorVelocity
            Calculated RefractorVelocity instance.
        """
        return RefractorVelocity.from_first_breaks(offsets=self.offsets, fb_times=self[first_breaks_col].ravel(),
                                                   init=init, bounds=bounds, n_refractors=n_refractors,
                                                   coords=self.coords, **kwargs)

    #------------------------------------------------------------------------#
    #                         Gather muting methods                          #
    #------------------------------------------------------------------------#

    @batch_method(target="for", copy_src=False)
    def create_muter(self, mode="first_breaks", **kwargs):
        """Create an instance of :class:`~.Muter` class.

        This method redirects the call into a corresponding `Muter.from_{mode}` classmethod. The created object is
        callable and returns times up to which muting should be performed for given offsets. A detailed description of
        `Muter` instance can be found in :class:`~muting.Muter` docs.

        Parameters
        ----------
        mode : {"points", "file", "first_breaks"}, optional, defaults to "first_breaks"
            Type of `Muter` to create.
        kwargs : misc, optional
            Additional keyword arguments to `Muter.from_{mode}`.

        Returns
        -------
        muter : Muter
            Created muter.

        Raises
        ------
        ValueError
            If given `mode` does not exist.
        """
        builder = getattr(Muter, f"from_{mode}", None)
        if builder is None:
            raise ValueError(f"Unknown mode {mode}")

        if mode == "first_breaks":
            first_breaks_col = kwargs.pop("first_breaks_col", HDR_FIRST_BREAK)
            return builder(offsets=self.offsets, times=self[first_breaks_col], **kwargs)
        return builder(**kwargs)

    @batch_method(target="threads", args_to_unpack="muter")
    def mute(self, muter, fill_value=0):
        """Mute the gather using given `muter`.

        The muting operation is performed by setting gather values above an offset-time boundary defined by `muter` to
        `fill_value`.

        Parameters
        ----------
        muter : Muter or str
            An object that defines muting times by gather offsets.
            May be `str` if called in a pipeline: in this case it defines a component with muters to apply.
        fill_value : float, optional, defaults to 0
            A value to fill the muted part of the gather with.

        Returns
        -------
        self : Gather
            Muted gather.
        """
        self.data = mute_gather(gather_data=self.data, muting_times=muter(self.offsets), samples=self.samples,
                                fill_value=fill_value)
        return self

    #------------------------------------------------------------------------#
    #                     Semblance calculation methods                      #
    #------------------------------------------------------------------------#

    @batch_method(target="threads", copy_src=False)
    def calculate_semblance(self, velocities, win_size=25):
        """Calculate vertical velocity semblance for the gather.

        Notes
        -----
        A detailed description of vertical velocity semblance and its computation algorithm can be found in
        :func:`~semblance.Semblance` docs.

        Examples
        --------
        Calculate semblance for 200 velocities from 2000 to 6000 m/s and a temporal window size of 8 samples:
        >>> semblance = gather.calculate_semblance(velocities=np.linspace(2000, 6000, 200), win_size=8)

        Parameters
        ----------
        velocities : 1d np.ndarray
            Range of velocity values for which semblance is calculated. Measured in meters/seconds.
        win_size : int, optional, defaults to 25
            Temporal window size used for semblance calculation. The higher the `win_size` is, the smoother the
            resulting semblance will be but to the detriment of small details. Measured in samples.

        Returns
        -------
        semblance : Semblance
            Calculated vertical velocity semblance.
        """
        gather = self.copy().sort(by="offset")
        return Semblance(gather=gather, velocities=velocities, win_size=win_size)

    @batch_method(target="threads", args_to_unpack="stacking_velocity", copy_src=False)
    def calculate_residual_semblance(self, stacking_velocity, n_velocities=140, win_size=25, relative_margin=0.2):
        """Calculate residual vertical velocity semblance for the gather and a chosen stacking velocity.

        Notes
        -----
        A detailed description of residual vertical velocity semblance and its computation algorithm can be found in
        :func:`~semblance.ResidualSemblance` docs.

        Examples
        --------
        Calculate residual semblance for a gather and a stacking velocity, loaded from a file:
        >>> velocity = StackingVelocity.from_file(velocity_path)
        >>> residual = gather.calculate_residual_semblance(velocity, n_velocities=100, win_size=8)

        Parameters
        ----------
        stacking_velocity : StackingVelocity or str
            Stacking velocity around which residual semblance is calculated.
            May be `str` if called in a pipeline: in this case it defines a component with stacking velocities to use.
        n_velocities : int, optional, defaults to 140
            The number of velocities to compute residual semblance for.
        win_size : int, optional, defaults to 25
            Temporal window size used for semblance calculation. The higher the `win_size` is, the smoother the
            resulting semblance will be but to the detriment of small details. Measured in samples.
        relative_margin : float, optional, defaults to 0.2
            Relative velocity margin, that determines the velocity range for semblance calculation for each time `t` as
            `stacking_velocity(t)` * (1 +- `relative_margin`).

        Returns
        -------
        semblance : ResidualSemblance
            Calculated residual vertical velocity semblance.
        """
        gather = self.copy().sort(by="offset")
        return ResidualSemblance(gather=gather, stacking_velocity=stacking_velocity, n_velocities=n_velocities,
                                 win_size=win_size, relative_margin=relative_margin)

    #------------------------------------------------------------------------#
    #                           Gather corrections                           #
    #------------------------------------------------------------------------#

    @batch_method(target="threads", args_to_unpack="refractor_velocity")
    def apply_lmo(self, refractor_velocity, delay=100, fill_value=np.nan, event_headers=None):
        """Perform gather linear moveout correction using the given near-surface velocity model.

        Parameters
        ----------
        refractor_velocity : int, float, RefractorVelocity or str
            `RefractorVelocity` object to perform LMO correction with. If `int` or `float` then constant-velocity
            correction is performed.
            May be `str` if called in a pipeline: in this case it defines a component with refractor velocities to use.
        delay : float, optional, defaults to 100
            An extra delay in milliseconds introduced in each trace, positive values result in shifting gather traces
            down. Used to center the first breaks hodograph around the delay value instead of 0.
        fill_value : float, optional, defaults to 0
            Value used to fill the amplitudes outside the gather bounds after moveout.
        event_headers : str, list, or None, optional, defaults to None
            Headers columns which will be LMO-corrected inplace.

        Returns
        -------
        self : Gather
            LMO-corrected gather.

        Raises
        ------
        ValueError
            If wrong type of `refractor_velocity` is passed.
        """
        if isinstance(refractor_velocity, (int, float)):
            refractor_velocity = RefractorVelocity.from_constant_velocity(refractor_velocity)
        if not isinstance(refractor_velocity, RefractorVelocity):
            raise ValueError("refractor_velocity must be of int, float or RefractorVelocity type")

        trace_delays = delay - refractor_velocity(self.offsets)
        trace_delays_samples = times_to_indices(trace_delays, self.samples, round=True).astype(int)
        self.data = correction.apply_lmo(self.data, trace_delays_samples, fill_value)
        event_headers = [] if event_headers is None else to_list(event_headers)
        for header in event_headers:
            self[header] += trace_delays.reshape(-1, 1)
        return self

    @batch_method(target="threads", args_to_unpack="stacking_velocity")
    def apply_nmo(self, stacking_velocity):
        """Perform gather normal moveout correction using the given stacking velocity.

        Notes
        -----
        A detailed description of NMO correction can be found in :func:`~utils.correction.apply_nmo` docs.

        Parameters
        ----------
        stacking_velocity : int, float, StackingVelocity, StackingVelocityField or str
            Stacking velocities to perform NMO correction with. `StackingVelocity` instance is used directly. If
<<<<<<< HEAD
            `VelocityCube` instance is passed, a `StackingVelocity` corresponding to gather coordinates is fetched
            from it.
        coords_cols : "auto" or 2 element array-like, defaults to "auto"
            Header columns to get spatial coordinates of the gather from to fetch `StackingVelocity` from
            `VelocityCube`. See :func:`~Gather.get_coords` for more details.
=======
            `StackingVelocityField` instance is passed, a `StackingVelocity` corresponding to gather coordinates is
            fetched from it. If `int` or `float` then constant-velocity correction is performed.
            May be `str` if called in a pipeline: in this case it defines a component with stacking velocities to use.
>>>>>>> b6a5e488

        Returns
        -------
        self : Gather
            NMO-corrected gather.

        Raises
        ------
        ValueError
            If wrong type of `stacking_velocity` is passed.
        """
<<<<<<< HEAD
        if isinstance(stacking_velocity, StackingVelocityField):
            stacking_velocity = stacking_velocity(self.get_coords(coords_cols))
        if not isinstance(stacking_velocity, StackingVelocity):
            raise ValueError("Only StackingVelocityField or StackingVelocity instances can be passed as a stacking_velocity")
=======
        if isinstance(stacking_velocity, (int, float)):
            stacking_velocity = StackingVelocity.from_constant_velocity(stacking_velocity)
        if isinstance(stacking_velocity, StackingVelocityField):
            stacking_velocity = stacking_velocity(self.coords)
        if not isinstance(stacking_velocity, StackingVelocity):
            raise ValueError("stacking_velocity must be of int, float, StackingVelocity or StackingVelocityField type")

>>>>>>> b6a5e488
        velocities_ms = stacking_velocity(self.times) / 1000  # from m/s to m/ms
        self.data = correction.apply_nmo(self.data, self.times, self.offsets, velocities_ms, self.sample_rate)
        return self

    @batch_method(target="for")
    def apply_static_correction(self, datum):
        """!!!"""
        # Do we need DelayRecordingTime?
        sc = self.survey.static_corr
        if sc is None:
            raise ValueError('!!')

        if "dt" not in sc.source_params.columns:
            sc.calculate_dt(datum=datum)

        new_data = np.zeros(self.shape)
        headers = self.headers.reset_index()
        headers = (headers.merge(sc.source_params[["dt"]], on=sc._get_cols("source"))
                          .merge(sc.rec_params[['dt']], on=sc._get_cols("rec"), suffixes=("_source", "_rec")))
        for i, trace in enumerate(self.data):
            # Do we need to subtract SourceUpholeTime?
            # dt = headers.iloc[i][["dt_source", "dt_rec"]].sum()
            dt_source, dt_rec, sut = headers.iloc[i][["dt_source", "dt_rec", "SourceUpholeTime"]].values
            dt = dt_source + dt_rec
            shift = np.int32(dt // self.sample_rate)
            if shift > 0:
                new_data[i][: -shift] = trace[shift:]
            elif shift < 0:
                new_data[i][-shift:] = trace[:shift]
            else:
                new_data[i] = trace
        self.data = new_data
        return self

    #------------------------------------------------------------------------#
    #                       General processing methods                       #
    #------------------------------------------------------------------------#

    @batch_method(target="for")
    def sort(self, by):
        """Sort gather `headers` and traces by specified header column.

        Parameters
        ----------
        by : str
            `headers` column name to sort the gather by.

        Returns
        -------
        self : Gather
            Gather sorted by `by` column. Sets `sort_by` attribute to `by`.

        Raises
        ------
        TypeError
            If `by` is not str.
        ValueError
            If `by` column was not loaded in `headers`.
        """
        if not isinstance(by, str):
            raise TypeError(f'`by` should be str, not {type(by)}')
        if self.sort_by == by:
            return self
        order = np.argsort(self[by].ravel(), kind='stable')
        self.sort_by = by
        self.data = self.data[order]
        self.headers = self.headers.iloc[order]
        return self

    @batch_method(target="for")
    def get_central_gather(self):
        """Get a central CDP gather from a supergather.

        A supergather has `SUPERGATHER_INLINE_3D` and `SUPERGATHER_CROSSLINE_3D` headers columns, whose values equal to
        values of `INLINE_3D` and `CROSSLINE_3D` only for traces from the central CDP gather. Read more about
        supergather generation in :func:`~Survey.generate_supergathers` docs.

        Returns
        -------
        self : Gather
            `self` with only traces from the central CDP gather kept. Updates `self.headers` and `self.data` inplace.
        """
        mask = np.all(self["INLINE_3D", "CROSSLINE_3D"] == self["SUPERGATHER_INLINE_3D", "SUPERGATHER_CROSSLINE_3D"],
                      axis=1)
        self.headers = self.headers.loc[mask]
        self.data = self.data[mask]
        return self

    @batch_method(target="for")
    def stack(self):
        """Stack a gather by calculating mean value of all non-nan amplitudes for each time over the offset axis.

        The gather being stacked must contain traces from a single bin. The resulting gather will contain a single
        trace with `headers` matching those of the first input trace.

        Returns
        -------
        gather : Gather
            Stacked gather.
        """
        lines = self[["INLINE_3D", "CROSSLINE_3D"]]
        if (lines != lines[0]).any():
            raise ValueError("Only a single CDP gather can be stacked")

        # Preserve headers of the first trace of the gather being stacked
        self.headers = self.headers.iloc[[0]]

        with warnings.catch_warnings():
            warnings.simplefilter("ignore", category=RuntimeWarning)
            self.data = np.nanmean(self.data, axis=0, keepdims=True)
        self.data = np.nan_to_num(self.data)
        return self

    def crop(self, origins, crop_shape, n_crops=1, stride=None, pad_mode='constant', **kwargs):
        """Crop gather data.

        Parameters
        ----------
        origins : list, tuple, np.ndarray or str
            Origins define top-left corners for each crop (the first trace and the first time sample respectively)
            or a rule used to calculate them. All array-like values are cast to an `np.ndarray` and treated as origins
            directly, except for a 2-element tuple of `int`, which will be treated as a single individual origin.
            If `str`, represents a mode to calculate origins. Two options are supported:
            - "random": calculate `n_crops` crops selected randomly using a uniform distribution over the gather data,
              so that no crop crosses gather boundaries,
            - "grid": calculate a deterministic uniform grid of origins, whose density is determined by `stride`.
        crop_shape : tuple with 2 elements
            Shape of the resulting crops.
        n_crops : int, optional, defaults to 1
            The number of generated crops if `origins` is "random".
        stride : tuple with 2 elements, optional, defaults to crop_shape
            Steps between two adjacent crops along both axes if `origins` is "grid". The lower the value is, the more
            dense the grid of crops will be. An extra origin will always be placed so that the corresponding crop will
            fit in the very end of an axis to guarantee complete data coverage with crops regardless of passed
            `crop_shape` and `stride`.
        pad_mode : str or callable, optional, defaults to 'constant'
            Padding mode used when a crop with given origin and shape crossed boundaries of gather data. Passed
            directly to `np.pad`, see https://numpy.org/doc/stable/reference/generated/numpy.pad.html for more
            details.
        kwargs : dict, optional
            Additional keyword arguments to `np.pad`.

        Returns
        -------
        crops : CroppedGather
            Calculated gather crops.
        """
        origins = make_origins(origins, self.shape, crop_shape, n_crops, stride)
        return CroppedGather(self, origins, crop_shape, pad_mode, **kwargs)

    @batch_method(target="threads")
    def bandpass_filter(self, low=None, high=None, filter_size=81, **kwargs):
        """Filter frequency spectrum of the gather.

        Can act as a lowpass, bandpass or highpass filter. `low` and `high` serve as the range for the remaining
        frequencies and can be passed either solely or together.

        Examples
        --------
        Apply highpass filter: remove all the frequencies bellow 30 Hz.
        >>> gather.bandpass_filter(low=30)

        Apply bandpass filter: keep frequencies within [30, 100] Hz range.
        >>> gather.bandpass_filter(low=30, high=100)

        Apply lowpass filter, remove all the frequencies above 100 Hz.
        >>> gather.bandpass_filter(high=100)

        Notes
        -----
        Default `filter_size` is set to 81 to guarantee that transition bandwidth of the filter does not exceed 10% of
        the Nyquist frequency for the default Hamming window.

        Parameters
        ----------
        low : int, optional
            Lower bound for the remaining frequencies
        high : int, optional
            Upper bound for the remaining frequencies
        filter_size : int, defaults to 81
            The length of the filter
        kwargs : misc, optional
            Additional keyword arguments to the `scipy.firwin`

        Returns
        -------
        self : Gather
            `self` with filtered frequency spectrum.
        """
        filter_size |= 1  # Guarantee that filter size is odd
        pass_zero = low is None
        cutoffs = [cutoff for cutoff in [low, high] if cutoff is not None]

        # Construct the filter and flip it since opencv computes crosscorrelation instead of convolution
        kernel = firwin(filter_size, cutoffs, pass_zero=pass_zero, fs=1000 / self.sample_rate, **kwargs)[::-1]
        cv2.filter2D(self.data, dst=self.data, ddepth=-1, kernel=kernel.reshape(1, -1))
        return self

    @batch_method(target="for")
    def resample(self, new_sample_rate, kind=3, anti_aliasing=True):
        """Change sample rate of traces in the gather.

        This implies increasing or decreasing the number of samples in each trace. In case new sample rate is greater
        than the current one, anti-aliasing filter is optionally applied to avoid frequency aliasing.

        Parameters
        ----------
        new_sample_rate : float
            New sample rate
        kind : int or str, defaults to 3
            The interpolation method to use.
            If `int`, use piecewise polynomial interpolation with degree `kind`;
            if `str`, delegate interpolation to scipy.interp1d with mode `kind`.
        anti_aliasing : bool, defaults to True
            Whether to apply anti-aliasing filter or not. Ignored in case of upsampling.

        Returns
        -------
        self : Gather
            `self` with new sample rate
        """
        current_sample_rate = self.sample_rate

        # Anti-aliasing filter is optionally applied during downsampling to avoid frequency aliasing
        if new_sample_rate > current_sample_rate and anti_aliasing:
            # Smoothly attenuate frequencies starting from 0.8 of the new Nyquist frequency so that all frequencies
            # above are zeroed out
            nyquist_frequency = 1000 / (2 * new_sample_rate)
            filter_size = int(40 * new_sample_rate / current_sample_rate)
            self.bandpass_filter(high=0.9 * nyquist_frequency, filter_size=filter_size, window="hann")

        new_samples = np.arange(self.samples[0], self.samples[-1] + 1e-6, new_sample_rate, self.samples.dtype)

        if isinstance(kind, int):
            data_resampled = piecewise_polynomial(new_samples, self.samples, self.data, kind)
        elif isinstance(kind, str):
            data_resampled = scipy.interpolate.interp1d(self.samples, self.data, kind=kind)(new_samples)

        self.data = data_resampled
        self.samples = new_samples
        return self

    @batch_method(target="for")
    def apply_agc(self, window_size=250, mode='rms'):
        """Calculate instantaneous or RMS amplitude AGC coefficients and apply them to gather data.

        Parameters
        ----------
        window_size : int, optional, defaults to 250
            Window size to calculate AGC scaling coefficient in, measured in milliseconds.
        mode : str, optional, defaults to 'rms'
            Mode for AGC: if 'rms', root mean squared value of non-zero amplitudes in the given window
            is used as scaling coefficient (RMS amplitude AGC), if 'abs' - mean of absolute non-zero
            amplitudes (instantaneous AGC).

        Raises
        ------
        ValueError
            If window_size is less than (3 * sample_rate) milliseconds or larger than trace length.
            If mode is neither 'rms' nor 'abs'.

        Returns
        -------
        self : Gather
            Gather with AGC applied to its data.
        """
        # Cast window from ms to samples
        window_size_samples = int(window_size // self.sample_rate) + 1

        if mode not in ['abs', 'rms']:
            raise ValueError(f"mode should be either 'abs' or 'rms', but {mode} was given")
        if (window_size_samples < 3) or (window_size_samples > self.n_samples):
            raise ValueError(f'window should be at least {3*self.sample_rate} milliseconds and'
                             f' {(self.n_samples-1)*self.sample_rate} at most, but {window_size} was given')
        self.data = gain.apply_agc(data=self.data, window_size=window_size_samples, mode=mode)
        return self

    @batch_method(target="for")
    def apply_sdc(self, velocity=None, v_pow=2, t_pow=1):
        """Calculate spherical divergence correction coefficients and apply them to gather data.

        Parameters
        ----------
        velocities: StackingVelocity or None, optional, defaults to None.
            StackingVelocity that is used to obtain velocities at self.times, measured in meters / second.
            If None, default StackingVelocity object is used.
        v_pow : float, optional, defaults to 2
            Velocity power value.
        t_pow: float, optional, defaults to 1
            Time power value.

        Returns
        -------
        self : Gather
            Gather with applied SDC.
        """
        if velocity is None:
            velocity = DEFAULT_SDC_VELOCITY
        if not isinstance(velocity, StackingVelocity):
            raise ValueError("Only StackingVelocity instance or None can be passed as velocity")
        self.data = gain.apply_sdc(self.data, v_pow, velocity(self.times), t_pow, self.times)
        return self

    @batch_method(target="for")
    def undo_sdc(self, velocity=None, v_pow=2, t_pow=1):
        """Calculate spherical divergence correction coefficients and use them to undo previously applied SDC.

        Parameters
        ----------
        velocities: StackingVelocity or None, optional, defaults to None.
            StackingVelocity that is used to obtain velocities at self.times, measured in meters / second.
            If None, default StackingVelocity object is used.
        v_pow : float, optional, defaults to 2
            Velocity power value.
        t_pow: float, optional, defaults to 1
            Time power value.

        Returns
        -------
        self : Gather
            Gather without SDC.
        """
        if velocity is None:
            velocity = DEFAULT_SDC_VELOCITY
        if not isinstance(velocity, StackingVelocity):
            raise ValueError("Only StackingVelocity instance or None can be passed as velocity")
        self.data = gain.undo_sdc(self.data, v_pow, velocity(self.times), t_pow, self.times)
        return self

    #------------------------------------------------------------------------#
    #                         Visualization methods                          #
    #------------------------------------------------------------------------#

    @plotter(figsize=(10, 7))
    def plot(self, mode="seismogram", *, title=None, x_ticker=None, y_ticker=None, ax=None, **kwargs):
        """Plot gather traces.

        The traces can be displayed in a number of representations, depending on the `mode` provided. Currently, the
        following options are supported:
        - `seismogram`: a 2d grayscale image of seismic traces. This mode supports the following `kwargs`:
            * `colorbar`: whether to add a colorbar to the right of the gather plot (defaults to `False`). If `dict`,
              defines extra keyword arguments for `matplotlib.figure.Figure.colorbar`,
            * `q_vmin`, `q_vmax`: quantile range of amplitude values covered by the colormap (defaults to 0.1 and 0.9),
            * Any additional arguments for `matplotlib.pyplot.imshow`. Note, that `vmin` and `vmax` arguments take
              priority over `q_vmin` and `q_vmax` respectively.
        - `wiggle`: an amplitude vs time plot for each trace of the gather as an oscillating line around its mean
          amplitude. This mode supports the following `kwargs`:
            * `norm_tracewise`: specifies whether to standardize each trace independently or use gather mean amplitude
              and standard deviation (defaults to `True`),
            * `std`: amplitude scaling factor. Higher values result in higher plot oscillations (defaults to 0.5),
            * `lw` and `alpha`: width of the lines and transparency of polygons, by default estimated
              based on the number of traces in the gather and figure size.
            * `color`: defines a color for traces,
            * Any additional arguments for `matplotlib.pyplot.plot`.
        - `hist`: a histogram of the trace data amplitudes or header values. This mode supports the following `kwargs`:
            * `bins`: if `int`, the number of equal-width bins; if sequence, bin edges that include the left edge of
              the first bin and the right edge of the last bin,
            * `grid`: whether to show the grid lines,
            * `log`: set y-axis to log scale. If `True`, formatting defined in `y_ticker` is discarded,
            * Any additional arguments for `matplotlib.pyplot.hist`.

        Trace headers, whose values are measured in milliseconds (e.g. first break times) may be displayed over a
        seismogram or wiggle plot if passed as `event_headers`. If `top_header` is passed, an auxiliary scatter plot of
        values of this header will be shown on top of the gather plot.

        While the source of label ticks for both `x` and `y` is defined by `x_tick_src` and `y_tick_src`, ticker
        appearance can be controlled via `x_ticker` and `y_ticker` parameters respectively. In the most general form,
        each of them is a `dict` with the following most commonly used keys:
        - `label`: axis label. Can be any string.
        - `round_to`: the number of decimal places to round tick labels to (defaults to 0).
        - `rotation`: the rotation angle of tick labels in degrees (defaults to 0).
        - One of the following keys, defining the way to place ticks:
            * `num`: place a given number of evenly-spaced ticks,
            * `step_ticks`: place ticks with a given step between two adjacent ones,
            * `step_labels`: place ticks with a given step between two adjacent ones in the units of the corresponding
              labels (e.g. place a tick every 200ms for `y` axis or every 300m offset for `x` axis). This option is
              valid only for "seismogram" and "wiggle" modes.
        A short argument form allows defining both tickers labels as a single `str`, which will be treated as the value
        for the `label` key. See :func:`~plot_utils.set_ticks` for more details on the ticker parameters.

        Parameters
        ----------
        mode : "seismogram", "wiggle" or "hist", optional, defaults to "seismogram"
            A type of the gather representation to display:
            - "seismogram": a 2d grayscale image of seismic traces;
            - "wiggle": an amplitude vs time plot for each trace of the gather;
            - "hist": histogram of the data amplitudes or some header values.
        title : str or dict, optional, defaults to None
            If `str`, a title of the plot.
            If `dict`, should contain keyword arguments to pass to `matplotlib.axes.Axes.set_title`. In this case, the
            title string is stored under the `label` key.
        x_ticker : str or dict, optional, defaults to None
            Parameters to control `x` axis label and ticker formatting and layout.
            If `str`, it will be displayed as axis label.
            If `dict`, the axis label is specified under the "label" key and the rest of keys define labels formatting
            and layout, see :func:`~plot_utils.set_ticks` for more details.
            If not given, axis label is defined by `x_tick_src`.
        y_ticker : str or dict, optional, defaults to None
            Parameters to control `y` axis label and ticker formatting and layout.
            If `str`, it will be displayed as axis label.
            If `dict`, the axis label is specified under the "label" key and the rest of keys define labels formatting
            and layout, see :func:`~plot_utils.set_ticks` for more details.
            If not given, axis label is defined by `y_tick_src`.
        ax : matplotlib.axes.Axes, optional, defaults to None
            An axis of the figure to plot on. If not given, it will be created automatically.
        x_tick_src : str, optional
            Source of the tick labels to be plotted on x axis. For "seismogram" and "wiggle" can be either "index"
            (default if gather is not sorted) or any header; for "hist" it also defines the data source and can be
            either "amplitude" (default) or any header.
            Also serves as a default for axis label.
        y_tick_src : str, optional
            Source of the tick labels to be plotted on y axis. For "seismogram" and "wiggle" can be either "time"
            (default) or "samples"; has no effect in "hist" mode. Also serves as a default for axis label.
        event_headers : str, array-like or dict, optional, defaults to None
            Valid only for "seismogram" and "wiggle" modes.
            Headers, whose values will be displayed over the gather plot. Must be measured in milliseconds.
            If `dict`, allows controlling scatter plot options and handling outliers (header values falling out the `y`
            axis range). The following keys are supported:
            - `headers`: header names, can be either `str` or an array-like.
            - `process_outliers`: an approach for outliers processing. Available options are:
                * `clip`: clip outliers to fit the range of `y` axis,
                * `discard`: do not display outliers,
                * `none`: plot all the header values (default behavior).
            - Any additional arguments for `matplotlib.axes.Axes.scatter`.
            If some dictionary value is array-like, each its element will be associated with the corresponding header.
            Otherwise, the single value will be used for all the scatter plots.
        top_header : str, optional, defaults to None
            Valid only for "seismogram" and "wiggle" modes.
            The name of a header whose values will be plotted on top of the gather plot.
        figsize : tuple, optional, defaults to (10, 7)
            Size of the figure to create if `ax` is not given. Measured in inches.
        save_to : str or dict, optional, defaults to None
            If `str`, a path to save the figure to.
            If `dict`, should contain keyword arguments to pass to `matplotlib.pyplot.savefig`. In this case, the path
            is stored under the `fname` key.
            If `None`, the figure is not saved.
        kwargs : misc, optional
            Additional keyword arguments to the plotter depending on the `mode`.

        Returns
        -------
        self : Gather
            Gather unchanged.

        Raises
        ------
        ValueError
            If given `mode` is unknown.
            If `colorbar` is not `bool` or `dict`.
            If length of `color` doesn't match the number of traces in gather.
            If `event_headers` argument has the wrong format or given outlier processing mode is unknown.
            If `x_ticker` or `y_ticker` has the wrong format.
        """
        # Cast text-related parameters to dicts and add text formatting parameters from kwargs to each of them
        (title, x_ticker, y_ticker), kwargs = set_text_formatting(title, x_ticker, y_ticker, **kwargs)

        # Plot the gather depending on the mode passed
        plotters_dict = {
            "seismogram": self._plot_seismogram,
            "wiggle": self._plot_wiggle,
            "hist": self._plot_histogram,
        }
        if mode not in plotters_dict:
            raise ValueError(f"Unknown mode {mode}")
        plotters_dict[mode](ax, title=title, x_ticker=x_ticker, y_ticker=y_ticker, **kwargs)
        return self

    def _plot_histogram(self, ax, title, x_ticker, y_ticker, x_tick_src="amplitude", bins=None,
                        log=False, grid=True, **kwargs):
        """Plot histogram of the data specified by x_tick_src."""
        data = self.data if x_tick_src == "amplitude" else self[x_tick_src]
        _ = ax.hist(data.ravel(), bins=bins, **kwargs)
        set_ticks(ax, "x", tick_labels=None, **{"label": x_tick_src, 'round_to': None, **x_ticker})
        set_ticks(ax, "y", tick_labels=None, **{"label": "counts", **y_ticker})

        ax.grid(grid)
        if log:
            ax.set_yscale("log")
        ax.set_title(**{'label': None, **title})

    # pylint: disable=too-many-arguments
    def _plot_seismogram(self, ax, title, x_ticker, y_ticker, x_tick_src=None, y_tick_src='time', colorbar=False,
                         q_vmin=0.1, q_vmax=0.9, event_headers=None, top_header=None, **kwargs):
        """Plot the gather as a 2d grayscale image of seismic traces."""
        # Make the axis divisible to further plot colorbar and header subplot
        divider = make_axes_locatable(ax)
        vmin, vmax = self.get_quantile([q_vmin, q_vmax])
        kwargs = {"cmap": "gray", "aspect": "auto", "vmin": vmin, "vmax": vmax, **kwargs}
        img = ax.imshow(self.data.T, **kwargs)
        add_colorbar(ax, img, colorbar, divider, y_ticker)
        self._finalize_plot(ax, title, divider, event_headers, top_header, x_ticker, y_ticker, x_tick_src, y_tick_src)

    #pylint: disable=invalid-name
    def _plot_wiggle(self, ax, title, x_ticker, y_ticker, x_tick_src=None, y_tick_src="time", norm_tracewise=True,
                     std=0.5, event_headers=None, top_header=None, lw=None, alpha=None, color="black", **kwargs):
        """Plot the gather as an amplitude vs time plot for each trace."""
        # Make the axis divisible to further plot colorbar and header subplot
        divider = make_axes_locatable(ax)

        # The default parameters lw = 1 and alpha = 1 are fine for 150 traces gather being plotted on 7.75 inches width
        # axes(by default created by gather.plot()). Scale this parameters linearly for bigger gathers or smaller axes.
        axes_width = ax.get_window_extent().transformed(ax.figure.dpi_scale_trans.inverted()).width

        MAX_TRACE_DENSITY = 150 / 7.75
        BOUNDS = [[0.25, 1], [0, 1.5]] # The clip limits for parameters after linear scale.

        alpha, lw = [np.clip(MAX_TRACE_DENSITY * (axes_width / self.n_traces), *val_bounds) if val is None else val
                     for val, val_bounds in zip([alpha, lw], BOUNDS)]

        std_axis = 1 if norm_tracewise else None
        with warnings.catch_warnings():
            warnings.simplefilter("ignore", category=RuntimeWarning)
            traces = std * ((self.data - np.nanmean(self.data, axis=1, keepdims=True)) /
                            (np.nanstd(self.data, axis=std_axis, keepdims=True) + 1e-10))

        # Shift trace amplitudes according to the trace index in the gather
        amps = traces + np.arange(traces.shape[0]).reshape(-1, 1)
        # Plot all the traces as one Line, then hide transitions between adjacent traces
        amps = np.concatenate([amps, np.full((len(amps), 1), np.nan)], axis=1)
        ax.plot(amps.ravel(), np.broadcast_to(np.arange(amps.shape[1]), amps.shape).ravel(),
                color=color, lw=lw, **kwargs)

        # Find polygons bodies: indices of target amplitudes, start and end
        poly_amp_ix = np.argwhere(traces > 0)
        start_ix = np.argwhere((np.diff(poly_amp_ix[:, 0], prepend=poly_amp_ix[0, 0]) != 0) |
                               (np.diff(poly_amp_ix[:, 1], prepend=poly_amp_ix[0, 1]) != 1)).ravel()
        end_ix = start_ix + np.diff(start_ix, append=len(poly_amp_ix)) - 1

        shift = np.arange(len(start_ix)) * 3
        # For each polygon we need to:
        # 1. insert 0 amplitude at the start.
        # 2. append 0 amplitude to the end.
        # 3. append the start point to the end to close polygon.
        # Fill the array storing resulted polygons
        verts = np.empty((len(poly_amp_ix) + 3 * len(start_ix), 2))
        verts[start_ix + shift] = poly_amp_ix[start_ix]
        verts[end_ix + shift + 2] = poly_amp_ix[end_ix]
        verts[end_ix + shift + 3] = poly_amp_ix[start_ix]

        body_ix = np.setdiff1d(np.arange(len(verts)),
                               np.concatenate([start_ix + shift, end_ix + shift + 2, end_ix + shift + 3]),
                               assume_unique=True)
        verts[body_ix] = np.column_stack([amps[tuple(poly_amp_ix.T)], poly_amp_ix[:, 1]])

        # Fill the array representing the nodes codes: either start, intermediate or end code.
        codes = np.full(len(verts), Path.LINETO)
        codes[start_ix + shift] = Path.MOVETO
        codes[end_ix + shift + 3] = Path.CLOSEPOLY

        patch = PathPatch(Path(verts, codes), color=color, alpha=alpha)
        ax.add_patch(patch)
        ax.invert_yaxis()
        self._finalize_plot(ax, title, divider, event_headers, top_header, x_ticker, y_ticker, x_tick_src, y_tick_src)

    def _finalize_plot(self, ax, title, divider, event_headers, top_header,
                       x_ticker, y_ticker, x_tick_src, y_tick_src):
        """Plot optional artists and set ticks on the `ax`. Utility method for 'seismogram' and 'wiggle' modes."""
        # Add headers scatter plot if needed
        if event_headers is not None:
            self._plot_headers(ax, event_headers)

        # Add a top subplot for given header if needed and set plot title
        top_ax = ax
        if top_header is not None:
            top_ax = self._plot_top_subplot(ax=ax, divider=divider, header_values=self[top_header].ravel(),
                                            y_ticker=y_ticker)

        # Set axis ticks
        x_tick_src = x_tick_src or self.sort_by or "index"
        self._set_ticks(ax, axis="x", tick_src=x_tick_src, ticker=x_ticker)
        self._set_ticks(ax, axis="y", tick_src=y_tick_src, ticker=y_ticker)

        top_ax.set_title(**{'label': None, **title})

    @staticmethod
    def _parse_headers_kwargs(headers_kwargs, headers_key):
        """Construct a `dict` of kwargs for each header defined in `headers_kwargs` under `headers_key` key so that it
        contains all other keys from `headers_kwargs` with the values defined as follows:
        1. If the value in `headers_kwargs` is an array-like, it is indexed with the index of the currently processed
           header,
        2. Otherwise, it is kept unchanged.

        Examples
        --------
        >>> headers_kwargs = {
        ...     "headers": ["FirstBreakTrue", "FirstBreakPred"],
        ...     "s": 5,
        ...     "c": ["blue", "red"]
        ... }
        >>> Gather._parse_headers_kwargs(headers_kwargs, headers_key="headers")
        [{'headers': 'FirstBreakTrue', 's': 5, 'c': 'blue'},
         {'headers': 'FirstBreakPred', 's': 5, 'c': 'red'}]
        """
        if not isinstance(headers_kwargs, dict):
            return [{headers_key: header} for header in to_list(headers_kwargs)]

        if headers_key not in headers_kwargs:
            raise KeyError(f'{headers_key} key is not defined in event_headers')

        n_headers = len(to_list(headers_kwargs[headers_key]))
        kwargs_list = [{} for _ in range(n_headers)]
        for key, values in headers_kwargs.items():
            values = to_list(values)
            if len(values) == 1:
                values = values * n_headers
            elif len(values) != n_headers:
                raise ValueError(f"Incompatible length of {key} array: {n_headers} expected but {len(values)} given.")
            for ix, value in enumerate(values):
                kwargs_list[ix][key] = value
        return kwargs_list

    def _plot_headers(self, ax, headers_kwargs):
        """Add scatter plots of values of one or more headers over the main gather plot."""
        x_coords = np.arange(self.n_traces)
        kwargs_list = self._parse_headers_kwargs(headers_kwargs, "headers")
        for kwargs in kwargs_list:
            kwargs = {"zorder": 10, **kwargs}  # Increase zorder to plot headers on top of gather
            header = kwargs.pop("headers")
            label = kwargs.pop("label", header)
            process_outliers = kwargs.pop("process_outliers", "none")
            y_coords = times_to_indices(self[header].ravel(), self.samples, round=False)
            if process_outliers == "clip":
                y_coords = np.clip(y_coords, 0, self.n_samples - 1)
            elif process_outliers == "discard":
                y_coords = np.where((y_coords >= 0) & (y_coords <= self.n_samples - 1), y_coords, np.nan)
            elif process_outliers != "none":
                raise ValueError(f"Unknown outlier processing mode {process_outliers}")
            ax.scatter(x_coords, y_coords, label=label, **kwargs)

        if headers_kwargs:
            ax.legend()

    def _plot_top_subplot(self, ax, divider, header_values, y_ticker, **kwargs):
        """Add a scatter plot of given header values on top of the main gather plot."""
        top_ax = divider.append_axes("top", sharex=ax, size="12%", pad=0.05)
        top_ax.scatter(np.arange(self.n_traces), header_values, **{"s": 5, "color": "black", **kwargs})
        top_ax.xaxis.set_visible(False)
        top_ax.yaxis.tick_right()
        top_ax.invert_yaxis()
        format_subplot_yticklabels(top_ax, **y_ticker)
        return top_ax

    def _get_x_ticks(self, axis_label):
        """Get tick labels for x-axis: either any gather header or ordinal numbers of traces in the gather."""
        if axis_label in self.headers.columns:
            return self[axis_label].reshape(-1)
        if axis_label == "index":
            return np.arange(self.n_traces)
        raise ValueError(f"Unknown label for x axis {axis_label}")

    def _get_y_ticks(self, axis_label):
        """Get tick labels for y-axis: either time samples or ordinal numbers of samples in the gather."""
        if axis_label == "time":
            return self.samples
        if axis_label == "samples":
            return np.arange(self.n_samples)
        raise ValueError(f"y axis label must be either `time` or `samples`, not {axis_label}")

    def _set_ticks(self, ax, axis, tick_src, ticker):
        """Set ticks, their labels and an axis label for a given axis."""
        # Get tick_labels depending on axis and its label
        if axis == "x":
            tick_labels = self._get_x_ticks(tick_src)
        elif axis == "y":
            tick_labels = self._get_y_ticks(tick_src)
        else:
            raise ValueError(f"Unknown axis {axis}")
        set_ticks(ax, axis, tick_labels=tick_labels, **{"label": tick_src, **ticker})

    def plot_nmo_correction(self, min_vel=1500, max_vel=6000, figsize=(6, 4.5), show_grid=True, **kwargs):
        """Perform interactive NMO correction of the gather with selected constant velocity.

        The plot provides 2 views:
        * Corrected gather (default). NMO correction is performed on the fly with the velocity controlled by a slider
          on top of the plot.
        * Source gather. This view disables the velocity slider.

        Plotting must be performed in a JupyterLab environment with the the `%matplotlib widget` magic executed and
        `ipympl` and `ipywidgets` libraries installed.

        Parameters
        ----------
        min_vel : float, optional, defaults to 1500
            Minimum seismic velocity value for NMO correction. Measured in meters/seconds.
        max_vel : float, optional, defaults to 6000
            Maximum seismic velocity value for NMO correction. Measured in meters/seconds.
        figsize : tuple with 2 elements, optional, defaults to (6, 4.5)
            Size of the created figure. Measured in inches.
        show_grid : bool, defaults to True
            If `True` shows the horizontal grid with a step based on `y_ticker`.
        kwargs : misc, optional
            Additional keyword arguments to `Gather.plot`.
        """
        NMOCorrectionPlot(self, min_vel=min_vel, max_vel=max_vel, figsize=figsize, show_grid=show_grid,
                          **kwargs).plot()

    def plot_lmo_correction(self, min_vel=500, max_vel=3000, figsize=(6, 4.5), show_grid=True, **kwargs):
        """Perform interactive LMO correction of the gather with the selected velocity.

        The plot provides 2 views:
        * Corrected gather (default). LMO correction is performed on the fly with the velocity controlled by a slider
        on top of the plot.
        * Source gather. This view disables the velocity slider.

        Plotting must be performed in a JupyterLab environment with the the `%matplotlib widget` magic executed and
        `ipympl` and `ipywidgets` libraries installed.

        Parameters
        ----------
        min_vel : float, optional, defaults to 500
            Minimum velocity value for LMO correction. Measured in meters/seconds.
        max_vel : float, optional, defaults to 3000
            Maximum velocity value for LMO correction. Measured in meters/seconds.
        figsize : tuple with 2 elements, optional, defaults to (6, 4.5)
            Size of the created figure. Measured in inches.
        show_grid : bool, defaults to True
            If `True` shows the horizontal grid with a step based on `y_ticker`.
        kwargs : misc, optional
            Additional keyword arguments to `Gather.plot`.
        """
        LMOCorrectionPlot(self, min_vel=min_vel, max_vel=max_vel, figsize=figsize, show_grid=show_grid,
                          **kwargs).plot()<|MERGE_RESOLUTION|>--- conflicted
+++ resolved
@@ -22,7 +22,7 @@
                      add_colorbar, piecewise_polynomial, Coordinates)
 from ..containers import TraceContainer, SamplesContainer
 from ..semblance import Semblance, ResidualSemblance
-from ..stacking_velocity import StackingVelocity, StackingVelocityField
+from ..stacking_velocity import StackingVelocity, VelocityCube
 from ..refractor_velocity import RefractorVelocity
 from ..decorators import batch_method, plotter
 from ..const import HDR_FIRST_BREAK, DEFAULT_SDC_VELOCITY
@@ -233,45 +233,6 @@
         """Print gather metadata including information about its survey, headers and traces."""
         print(self)
 
-<<<<<<< HEAD
-    def get_coords(self, coords_cols="auto"):
-        """Get spatial coordinates of the gather.
-
-        Parameters
-        ----------
-        coords_cols : "auto" or 2 element array-like, defaults to "auto"
-            - If "auto", columns of headers index define headers columns to get coordinates from (e.g. 'FieldRecord' is
-              mapped to a ("SourceX", "SourceY") pair).
-            - If 2 element array-like, `coords_cols` directly define gather headers to get coordinates from.
-            Index or column values are supposed to be unique for all traces in the gather and the names of the returned
-            coordinates correspond to source headers columns.
-
-        Returns
-        -------
-        coords : Coordinates
-            Gather spatial coordinates.
-
-        Raises
-        ------
-        ValueError
-            If gather coordinates are non-unique or more than 2 columns were passed.
-        """
-        if coords_cols == "auto":
-            coords_cols = get_coords_cols(self.indexed_by)
-        coords = self[coords_cols]
-        if (coords != coords[0]).any():
-            raise ValueError("Gather coordinates are non-unique")
-        if coords.shape[1] != 2:
-            raise ValueError(f"Gather position must be defined by exactly two coordinates, not {coords.shape[1]}")
-        return Coordinates(*coords[0], names=coords_cols)
-
-    @property
-    def coords(self):
-        """Coordinates: Spatial coordinates of the gather."""
-        return self.get_coords()
-
-=======
->>>>>>> b6a5e488
     @batch_method(target='threads', copy_src=False)
     def copy(self, ignore=None):
         """Perform a deepcopy of all gather attributes except for `survey` and those specified in ignore, which are
@@ -916,17 +877,9 @@
         ----------
         stacking_velocity : int, float, StackingVelocity, StackingVelocityField or str
             Stacking velocities to perform NMO correction with. `StackingVelocity` instance is used directly. If
-<<<<<<< HEAD
-            `VelocityCube` instance is passed, a `StackingVelocity` corresponding to gather coordinates is fetched
-            from it.
-        coords_cols : "auto" or 2 element array-like, defaults to "auto"
-            Header columns to get spatial coordinates of the gather from to fetch `StackingVelocity` from
-            `VelocityCube`. See :func:`~Gather.get_coords` for more details.
-=======
             `StackingVelocityField` instance is passed, a `StackingVelocity` corresponding to gather coordinates is
             fetched from it. If `int` or `float` then constant-velocity correction is performed.
             May be `str` if called in a pipeline: in this case it defines a component with stacking velocities to use.
->>>>>>> b6a5e488
 
         Returns
         -------
@@ -938,12 +891,6 @@
         ValueError
             If wrong type of `stacking_velocity` is passed.
         """
-<<<<<<< HEAD
-        if isinstance(stacking_velocity, StackingVelocityField):
-            stacking_velocity = stacking_velocity(self.get_coords(coords_cols))
-        if not isinstance(stacking_velocity, StackingVelocity):
-            raise ValueError("Only StackingVelocityField or StackingVelocity instances can be passed as a stacking_velocity")
-=======
         if isinstance(stacking_velocity, (int, float)):
             stacking_velocity = StackingVelocity.from_constant_velocity(stacking_velocity)
         if isinstance(stacking_velocity, StackingVelocityField):
@@ -951,7 +898,6 @@
         if not isinstance(stacking_velocity, StackingVelocity):
             raise ValueError("stacking_velocity must be of int, float, StackingVelocity or StackingVelocityField type")
 
->>>>>>> b6a5e488
         velocities_ms = stacking_velocity(self.times) / 1000  # from m/s to m/ms
         self.data = correction.apply_nmo(self.data, self.times, self.offsets, velocities_ms, self.sample_rate)
         return self
