"""Implements Gather class that represents a group of seismic traces that share some common acquisition parameter"""

import os
import warnings
from textwrap import dedent

import cv2
import scipy
import segyio
import numpy as np
<<<<<<< HEAD
=======
import pandas as pd
from scipy.signal import firwin
>>>>>>> f5748c25
from mpl_toolkits.axes_grid1 import make_axes_locatable

from .muting import Muter
from .cropped_gather import CroppedGather
from .plot_corrections import NMOCorrectionPlot
from .utils import correction, normalization, gain
from .utils import convert_times_to_mask, convert_mask_to_pick, times_to_indices, mute_gather, make_origins
<<<<<<< HEAD
from ..utils import (to_list, validate_cols_exist, get_coords_cols, set_ticks, format_subplot_yticklabels,
                     set_text_formatting, add_colorbar, Coordinates)
from ..containers import TraceContainer, SamplesContainer
=======
from ..utils import (to_list, get_cols, validate_cols_exist, get_coords_cols, set_ticks, format_subplot_yticklabels,
                     set_text_formatting, add_colorbar, piecewise_polynomial, Coordinates)
>>>>>>> f5748c25
from ..semblance import Semblance, ResidualSemblance
from ..stacking_velocity import StackingVelocity, VelocityCube
from ..decorators import batch_method, plotter
from ..const import HDR_FIRST_BREAK, DEFAULT_VELOCITY


class Gather(TraceContainer, SamplesContainer):
    """A class representing a single seismic gather.

    A gather is a collection of seismic traces that share some common acquisition parameter (same index value of the
    generating survey header in our case). Unlike `Survey`, `Gather` instance stores loaded seismic traces along with
    a corresponding subset of its parent survey header.

    `Gather` instance can be created in three main ways:
    1. Either by calling `Survey.sample_gather` to get a randomly selected gather,
    2. Or by calling `Survey.get_gather` to get a particular gather by its index value,
    3. Or by calling `Index.get_gather` to get a particular gather by its index value from a specified survey.

    Most of the methods change gather data inplace, thus `Gather.copy` may come in handy to keep the original gather
    available.

    Examples
    --------
    Let's load a randomly selected common source gather, sort it by offset and plot:
    >>> survey = Survey(path, header_index="FieldRecord", header_cols=["TraceNumber", "offset"], name="survey")
    >>> gather = survey.sample_gather().sort(by="offset")
    >>> gather.plot()

    Parameters
    ----------
    headers : pd.DataFrame
        A subset of parent survey header with common index value defining the gather.
    data : 2d np.ndarray
        Trace data of the gather with (num_traces, trace_length) layout.
    samples : 1d np.ndarray of floats
        Recording time for each trace value. Measured in milliseconds.
    survey : Survey
        A survey that generated the gather.

    Attributes
    ----------
    headers : pd.DataFrame
        A subset of parent survey header with common index value defining the gather.
    data : 2d np.ndarray
        Trace data of the gather with (num_traces, trace_length) layout.
    samples : 1d np.ndarray of floats
        Recording time for each trace value. Measured in milliseconds.
    sample_rate : float
        Sample rate of seismic traces. Measured in milliseconds.
    survey : Survey
        A survey that generated the gather.
    sort_by : None or str
        Headers column that was used for gather sorting. If `None`, no sorting was performed.
    """
    def __init__(self, headers, data, samples, survey):
        self.headers = headers
        self.data = data
        self.samples = samples
        self.survey = survey
        self.sort_by = None

    @property
    def index(self):
        """int or tuple of int or None: Unique index values of the gather. `None` if the gather is combined."""
        indices = self.headers.index.drop_duplicates()
        if len(indices) != 1:
            return None
        return indices[0]

    @property
    def sample_rate(self):
        """"float: Sample rate of seismic traces. Measured in milliseconds."""
        sample_rate = np.unique(np.diff(self.samples))
        if len(sample_rate) == 1:
            return sample_rate.item()
        raise ValueError("`sample_rate` is not defined, since `samples` are not regular.")

    @property
    def offsets(self):
        """1d np.ndarray of floats: The distance between source and receiver for each trace. Measured in meters."""
        return self["offset"].ravel()

    @property
    def shape(self):
        """tuple with 2 elements: The number of traces in the gather and trace length in samples."""
        return self.data.shape

    def __getitem__(self, key):
        """Either select gather headers values by their names or create a new `Gather` with specified traces and
        samples depending on the key type.

        Notes
        -----
        1. If the data after `__getitem__` is no longer sorted, `sort_by` attribute in the resulting `Gather` will be
        set to `None`.
        2. If headers selection is performed, a 2d array is always returned even for a single header.

        Parameters
        ----------
        key : str, list of str, int, list, tuple, slice
            If str or list of str, gather headers to get as a 2d np.ndarray.
            Otherwise, indices of traces and samples to get. In this case, __getitem__ behavior almost coincides with
            np.ndarray indexing and slicing except for cases, when resulting ndim is not preserved or joint indexation
            of gather attributes becomes ambiguous (e.g. gather[[0, 1], [0, 1]]).

        Returns
        -------
        result : 2d np.ndarray or Gather
            Headers values or Gather with a specified subset of traces and samples.

        Raises
        ------
        ValueError
            If the resulting gather is empty, or data ndim has changed, or joint attribute indexation is ambiguous.
        """
        # If key is str or array of str, treat it as names of headers columns
        keys_array = np.array(to_list(key))
        if keys_array.dtype.type == np.str_:
            return super().__getitem__(key)

        # Perform traces and samples selection
        key = (key, ) if not isinstance(key, tuple) else key
        key = key + (slice(None), ) if len(key) == 1 else key
        indices = ()
        for axis_indexer, axis_shape in zip(key, self.shape):
            if isinstance(axis_indexer, (int, np.integer)):
                # Convert negative array index to a corresponding positive one
                axis_indexer %= axis_shape
                # Switch from simple indexing to a slice to keep array dims
                axis_indexer = slice(axis_indexer, axis_indexer+1)
            elif isinstance(axis_indexer, tuple):
                # Force advanced indexing for `samples`
                axis_indexer = list(axis_indexer)
            indices = indices + (axis_indexer, )

        data = self.data[indices]
        if data.ndim != 2:
            raise ValueError("Data ndim is not preserved or joint indexation of gather attributes becomes ambiguous "
                             "after indexation")
        if data.size == 0:
            raise ValueError("Empty gather after indexation")

        # Set indexed data attribute. Make it C-contiguous since otherwise some numba functions may fail
        new_self = self.copy(ignore=['data', 'headers', 'samples'])
        new_self.data = np.ascontiguousarray(data, dtype=self.data.dtype)

        # The two-element `indices` tuple describes indices of traces and samples to be obtained respectively
        new_self.headers = self.headers.iloc[indices[0]]
        new_self.samples = self.samples[indices[1]]

        # Check that `sort_by` still represents the actual trace sorting as it might be changed during getitem.
        if new_self.sort_by is not None and not new_self.headers[new_self.sort_by].is_monotonic_increasing:
            new_self.sort_by = None
        return new_self

    def __str__(self):
        """Print gather metadata including information about its survey, headers and traces."""

        # Calculate offset range
        offsets = self.headers.get('offset')
        offset_range = f'[{np.min(offsets)} m, {np.max(offsets)} m]' if offsets is not None else None

        # Count the number of zero/constant traces
        n_dead_traces = np.isclose(np.max(self.data, axis=1), np.min(self.data, axis=1)).sum()
        msg = f"""
        Parent survey path:          {self.survey.path}
        Parent survey name:          {self.survey.name}

        Indexed by:                  {', '.join(to_list(self.indexed_by))}
        Index value:                 {'combined' if self.index is None else self.index}
        Gather sorting:              {self.sort_by}

        Number of traces:            {self.n_traces}
        Trace length:                {self.n_samples} samples
        Sample rate:                 {self.sample_rate} ms
        Times range:                 [{min(self.samples)} ms, {max(self.samples)} ms]
        Offsets range:               {offset_range}

        Gather statistics:
        Number of dead traces:       {n_dead_traces}
        mean | std:                  {np.mean(self.data):>10.2f} | {np.std(self.data):<10.2f}
         min | max:                  {np.min(self.data):>10.2f} | {np.max(self.data):<10.2f}
         q01 | q99:                  {self.get_quantile(0.01):>10.2f} | {self.get_quantile(0.99):<10.2f}
        """
        return dedent(msg).strip()

    def info(self):
        """Print gather metadata including information about its survey, headers and traces."""
        print(self)

    def get_coords(self, coords_cols="auto"):
        """Get spatial coordinates of the gather.

        Parameters
        ----------
        coords_cols : None, "auto" or 2 element array-like, defaults to "auto"
            - If `None`, `Coordinates` with two `None` elements is returned. Their names are "X" and "Y" respectively.
            - If "auto", columns of headers index define headers columns to get coordinates from (e.g. 'FieldRecord' is
              mapped to a ("SourceX", "SourceY") pair).
            - If 2 element array-like, `coords_cols` directly define gather headers to get coordinates from.
            In the last two cases index or column values are supposed to be unique for all traces in the gather and the
            names of the returned coordinates correspond to source headers columns.

        Returns
        -------
        coords : Coordinates
            Gather spatial coordinates.

        Raises
        ------
        ValueError
            If gather coordinates are non-unique or more than 2 columns were passed.
        """
        if coords_cols is None:
            return Coordinates()
        if coords_cols == "auto":
            coords_cols = get_coords_cols(self.indexed_by)
        coords = np.unique(self[coords_cols], axis=0)
        if coords.shape[0] != 1:
            raise ValueError("Gather coordinates are non-unique")
        if coords.shape[1] != 2:
            raise ValueError(f"Gather position must be defined by exactly two coordinates, not {coords.shape[1]}")
        return Coordinates(*coords[0], names=coords_cols)

    @property
    def coords(self):
        """Coordinates: Spatial coordinates of the gather."""
        return self.get_coords()

    @batch_method(target='threads', copy_src=False)
    def copy(self, ignore=None):
        """Perform a deepcopy of all gather attributes except for `survey` and those specified in ignore, which are
        kept unchanged.

        Parameters
        ----------
        ignore : str or array of str, defaults to None
            Attributes that won't be copied.

        Returns
        -------
        copy : Gather
            Copy of the gather.
        """
        ignore = set() if ignore is None else set(to_list(ignore))
        return super().copy(ignore | {"survey"})

    @batch_method(target='for')
    def get_item(self, *args):
        """An interface for `self.__getitem__` method."""
        return self[args if len(args) > 1 else args[0]]

    def validate(self, required_header_cols=None, required_sorting=None):
        """Perform the following checks for a gather:
            1. Its headers contain all columns from `required_header_cols`,
            2. It is sorted by `required_sorting` header.

        Parameters
        ----------
        required_header_cols : None or str or array-like of str, defaults to None
            Required gather headers columns. If `None`, no check is performed.
        required_sorting : None or str, defaults to None
            Required gather sorting. If `None`, no check is performed.

        Returns
        -------
        self : Gather
            Self unchanged.

        Raises
        ------
        ValueError
            If any of checks above failed.
        """
        if required_header_cols is not None:
            validate_cols_exist(self.headers, required_header_cols)
        if (required_sorting is not None) and (self.sort_by != required_sorting):
            raise ValueError(f"Gather should be sorted by {required_sorting} not {self.sort_by}")
        return self

    def _post_filter(self, mask):
        """Remove traces from gather data that correspond to filtered headers after `Gather.filter`."""
        self.data = self.data[mask]

    #------------------------------------------------------------------------#
    #                              Dump methods                              #
    #------------------------------------------------------------------------#

    @batch_method(target='for', force=True, copy_src=False)
    def dump(self, path, name=None, copy_header=False):
        """Save the gather to a `.sgy` file.

        Notes
        -----
        1. All textual and almost all binary headers are copied from the parent SEG-Y file unchanged except for the
           following binary header fields that are inferred by the current gather:
           1) Sample rate, bytes 3217-3218, called `Interval` in `segyio`,
           2) Number of samples per data trace, bytes 3221-3222, called `Samples` in `segyio`,
           3) Extended number of samples per data trace, bytes 3269-3272, called `ExtSamples` in `segyio`.
        2. Bytes 117-118 of trace header (called `TRACE_SAMPLE_INTERVAL` in `segyio`) for each trace is filled with
           sample rate of the current gather.

        Parameters
        ----------
        path : str
            The directory to dump the gather in.
        name : str, optional, defaults to None
            The name of the file. If `None`, the concatenation of the survey name and the value of gather index will
            be used.
        copy_header : bool, optional, defaults to False
            Whether to copy the headers that weren't loaded during Survey creation from the parent SEG-Y file.

        Returns
        -------
        self : Gather
            Gather unchanged.

        Raises
        ------
        ValueError
            If empty `name` was specified.
        """
        parent_handler = self.survey.segy_handler

        if name is None:
            # Use the first value of gather index to handle combined case
            name = "_".join(map(str, [self.survey.name] + to_list(self.headers.index.values[0])))
        if name == "":
            raise ValueError("Argument `name` can not be empty.")
        if not os.path.splitext(name)[1]:
            name += ".sgy"
        full_path = os.path.join(path, name)

        os.makedirs(path, exist_ok=True)
        # Create segyio spec. We choose only specs that relate to unstructured data.
        spec = segyio.spec()
        spec.samples = self.samples
        spec.ext_headers = parent_handler.ext_headers
        spec.format = parent_handler.format
        spec.tracecount = self.n_traces

        trace_headers = self.headers.reset_index()
        sample_rate = np.int32(self.sample_rate * 1000) # Convert to microseconds
        # Remember ordinal numbers of traces in the parent SEG-Y file to further copy their headers
        # and reset them to start from 1 in the resulting file to match SEG-Y standard.
        trace_ids = trace_headers["TRACE_SEQUENCE_FILE"].values - 1
        trace_headers["TRACE_SEQUENCE_FILE"] = np.arange(len(trace_headers)) + 1

        # Keep only headers, defined by SEG-Y standard.
        used_header_names = list(set(trace_headers.columns) & set(segyio.tracefield.keys.keys()))
        trace_headers = trace_headers[used_header_names]

        # Now we change column name's into byte number based on the SEG-Y standard.
        trace_headers.rename(columns=lambda col_name: segyio.tracefield.keys[col_name], inplace=True)
        trace_headers_dict = trace_headers.to_dict("index")

        with segyio.create(full_path, spec) as dump_handler:
            # Copy the binary header from the parent SEG-Y file and update it with samples data of the gather.
            # TODO: Check if other bin headers matter
            dump_handler.bin = parent_handler.bin
            dump_handler.bin[segyio.BinField.Interval] = sample_rate
            dump_handler.bin[segyio.BinField.Samples] = self.n_samples
            dump_handler.bin[segyio.BinField.ExtSamples] = self.n_samples

            # Copy textual headers from the parent SEG-Y file.
            for i in range(spec.ext_headers + 1):
                dump_handler.text[i] = parent_handler.text[i]

            # Dump traces and their headers. Optionally copy headers from the parent SEG-Y file.
            dump_handler.trace = self.data
            for i, dump_h in trace_headers_dict.items():
                if copy_header:
                    dump_handler.header[i].update(parent_handler.header[trace_ids[i]])
                dump_handler.header[i].update({**dump_h, segyio.TraceField.TRACE_SAMPLE_INTERVAL: sample_rate})
        return self

    #------------------------------------------------------------------------#
    #                         Normalization methods                          #
    #------------------------------------------------------------------------#

    def _apply_agg_func(self, func, tracewise, **kwargs):
        """Apply a `func` either to entire gather's data or to each trace independently.

        Notes
        -----
        `func` must accept an `axis` argument.

        Parameters
        ----------
        func : callable
            Function to be applied to the gather's data.
        tracewise : bool
            If `True`, the `func` is applied to each trace independently, otherwise to the entire gather's data.
        kwargs : misc, optional
            Additional keyword arguments to `func`.

        Returns
        -------
        result : misc
            The result of the application of the `func` to the gather's data.
        """
        axis = 1 if tracewise else None
        return func(self.data, axis=axis, **kwargs)

    def get_quantile(self, q, tracewise=False, use_global=False):
        """Calculate the `q`-th quantile of the gather or fetch the global quantile from the parent survey.

        Notes
        -----
        The `tracewise` mode is only available when `use_global` is `False`.

        Parameters
        ----------
        q : float or array-like of floats
            Quantile or a sequence of quantiles to compute, which must be between 0 and 1 inclusive.
        tracewise : bool, optional, default False
            If `True`, the quantiles are computed for each trace independently, otherwise for the entire gather.
        use_global : bool, optional, default False
            If `True`, the survey's quantiles are used, otherwise the quantiles are computed for the gather data.

        Returns
        -------
        q : float or array-like of floats
            The `q`-th quantile values.

        Raises
        ------
        ValueError
            If `use_global` is `True` but global statistics were not calculated.
        """
        if use_global:
            return self.survey.get_quantile(q)
        quantiles = self._apply_agg_func(func=np.nanquantile, tracewise=tracewise, q=q).astype(np.float32)
        # return the same type as q in case of global calculation: either single float or array-like
        return quantiles.item() if not tracewise and quantiles.ndim == 0 else quantiles

    @batch_method(target='threads')
    def scale_standard(self, tracewise=True, use_global=False, eps=1e-10):
        r"""Standardize the gather by removing the mean and scaling to unit variance.

        The standard score of a gather `g` is calculated as:
        :math:`G = \frac{g - m}{s + eps}`,
        where:
        `m` - the mean of the gather or global average if `use_global=True`,
        `s` - the standard deviation of the gather or global standard deviation if `use_global=True`,
        `eps` - a constant that is added to the denominator to avoid division by zero.

        Notes
        -----
        1. The presence of NaN values in the gather will lead to incorrect behavior of the scaler.
        2. Standardization is performed inplace.

        Parameters
        ----------
        tracewise : bool, optional, defaults to True
            If `True`, mean and standard deviation are calculated for each trace independently. Otherwise they are
            calculated for the entire gather.
        use_global : bool, optional, defaults to False
            If `True`, parent survey's mean and std are used, otherwise gather statistics are computed.
        eps : float, optional, defaults to 1e-10
            A constant to be added to the denominator to avoid division by zero.

        Returns
        -------
        self : Gather
            Standardized gather.

        Raises
        ------
        ValueError
            If `use_global` is `True` but global statistics were not calculated.
        """
        if use_global:
            if not self.survey.has_stats:
                raise ValueError('Global statistics were not calculated, call `Survey.collect_stats` first.')
            mean = self.survey.mean
            std = self.survey.std
        else:
            mean = self._apply_agg_func(func=np.mean, tracewise=tracewise, keepdims=True)
            std = self._apply_agg_func(func=np.std, tracewise=tracewise, keepdims=True)
        self.data = normalization.scale_standard(self.data, mean, std, np.float32(eps))
        return self

    @batch_method(target='for')
    def scale_maxabs(self, q_min=0, q_max=1, tracewise=True, use_global=False, clip=False, eps=1e-10):
        r"""Scale the gather by its maximum absolute value.

        Maxabs scale of the gather `g` is calculated as:
        :math: `G = \frac{g}{m + eps}`,
        where:
        `m` - the maximum of absolute values of `q_min`-th and `q_max`-th quantiles,
        `eps` - a constant that is added to the denominator to avoid division by zero.

        Quantiles are used to minimize the effect of amplitude outliers on the scaling result. Default 0 and 1
        quantiles represent the minimum and maximum values of the gather respectively and result in usual max-abs
        scaler behavior.

        Notes
        -----
        1. The presence of NaN values in the gather will lead to incorrect behavior of the scaler.
        2. Maxabs scaling is performed inplace.

        Parameters
        ----------
        q_min : float, optional, defaults to 0
            A quantile to be used as a gather minimum during scaling.
        q_max : float, optional, defaults to 1
            A quantile to be used as a gather maximum during scaling.
        tracewise : bool, optional, defaults to True
            If `True`, quantiles are calculated for each trace independently. Otherwise they are calculated for the
            entire gather.
        use_global : bool, optional, defaults to False
            If `True`, parent survey's quantiles are used, otherwise gather quantiles are computed.
        clip : bool, optional, defaults to False
            Whether to clip the scaled gather to the [-1, 1] range.
        eps : float, optional, defaults to 1e-10
            A constant to be added to the denominator to avoid division by zero.

        Returns
        -------
        self : Gather
            Scaled gather.

        Raises
        ------
        ValueError
            If `use_global` is `True` but global statistics were not calculated.
        """
        min_value, max_value = self.get_quantile([q_min, q_max], tracewise=tracewise, use_global=use_global)
        self.data = normalization.scale_maxabs(self.data, min_value, max_value, clip, np.float32(eps))
        return self

    @batch_method(target='for')
    def scale_minmax(self, q_min=0, q_max=1, tracewise=True, use_global=False, clip=False, eps=1e-10):
        r"""Linearly scale the gather to a [0, 1] range.

        The transformation of the gather `g` is given by:
        :math:`G=\frac{g - min}{max - min + eps}`
        where:
        `min` and `max` - `q_min`-th and `q_max`-th quantiles respectively,
        `eps` - a constant that is added to the denominator to avoid division by zero.

        Notes
        -----
        1. The presence of NaN values in the gather will lead to incorrect behavior of the scaler.
        2. Minmax scaling is performed inplace.

        Parameters
        ----------
        q_min : float, optional, defaults to 0
            A quantile to be used as a gather minimum during scaling.
        q_max : float, optional, defaults to 1
            A quantile to be used as a gather maximum during scaling.
        tracewise : bool, optional, defaults to True
            If `True`, quantiles are calculated for each trace independently. Otherwise they are calculated for the
            entire gather.
        use_global : bool, optional, defaults to False
            If `True`, parent survey's quantiles are used, otherwise gather quantiles are computed.
        clip : bool, optional, defaults to False
            Whether to clip the scaled gather to the [0, 1] range.
        eps : float, optional, defaults to 1e-10
            A constant to be added to the denominator to avoid division by zero.

        Returns
        -------
        self : Gather
            Scaled gather.

        Raises
        ------
        ValueError
            If `use_global` is `True` but global statistics were not calculated.
        """
        min_value, max_value = self.get_quantile([q_min, q_max], tracewise=tracewise, use_global=use_global)
        self.data = normalization.scale_minmax(self.data, min_value, max_value, clip, np.float32(eps))
        return self

    #------------------------------------------------------------------------#
    #                    First-breaks processing methods                     #
    #------------------------------------------------------------------------#

    @batch_method(target="threads", copy_src=False)
    def pick_to_mask(self, first_breaks_col=HDR_FIRST_BREAK):
        """Convert first break times to a binary mask with the same shape as `gather.data` containing zeros before the
        first arrivals and ones after for each trace.

        Parameters
        ----------
        first_breaks_col : str, optional, defaults to 'FirstBreak'
            A column of `self.headers` that contains first arrival times, measured in milliseconds.

        Returns
        -------
        gather : Gather
            A new `Gather` with calculated first breaks mask in its `data` attribute.
        """
        mask = convert_times_to_mask(times=self[first_breaks_col].ravel(), samples=self.samples).astype(np.int32)
        gather = self.copy(ignore='data')
        gather.data = mask
        return gather


    @batch_method(target='for', args_to_unpack='save_to')
    def mask_to_pick(self, threshold=0.5, first_breaks_col=HDR_FIRST_BREAK, save_to=None):
        """Convert a first break mask saved in `data` into times of first arrivals.

        For a given trace each value of the mask represents the probability that the corresponding index is greater
        than the index of the first break.

        Notes
        -----
        A detailed description of conversion heuristic used can be found in :func:`~general_utils.convert_mask_to_pick`
        docs.

        Parameters
        ----------
        threshold : float, optional, defaults to 0.5
            A threshold for trace mask value to refer its index to be either pre- or post-first break.
        first_breaks_col : str, optional, defaults to 'FirstBreak'
            Headers column to save first break times to.
        save_to : Gather, optional, defaults to None
            An extra `Gather` to save first break times to. Generally used to conveniently pass first break times from
            a `Gather` instance with a first break mask to an original `Gather`.

        Returns
        -------
        self : Gather
            A gather with first break times in headers column defined by `first_breaks_col`.
        """
        picking_times = convert_mask_to_pick(mask=self.data, samples=self.samples, threshold=threshold)
        self[first_breaks_col] = picking_times
        if save_to is not None:
            save_to[first_breaks_col] = picking_times
        return self

    @batch_method(target='for', use_lock=True)
    def dump_first_breaks(self, path, trace_id_cols=('FieldRecord', 'TraceNumber'), first_breaks_col=HDR_FIRST_BREAK,
                          col_space=8, encoding="UTF-8"):
        """ Save first break picking times to a file.

        Each line in the resulting file corresponds to one trace, where all columns but
        the last one store values from `trace_id_cols` headers and identify the trace
        while the last column stores first break time from `first_breaks_col` header.

        Parameters
        ----------
        path : str
            Path to the file.
        trace_id_cols : tuple of str, defaults to ('FieldRecord', 'TraceNumber')
            Columns names from `self.headers` that act as trace id. These would be present in the file.
        first_breaks_col : str, defaults to 'FirstBreak'
            Column name from `self.headers` where first break times are stored.
        col_space : int, defaults to 8
            The minimum width of each column.
        encoding : str, optional, defaults to "UTF-8"
            File encoding.

        Returns
        -------
        self : Gather
            Gather unchanged
        """
        rows = self[to_list(trace_id_cols) + [first_breaks_col]]

        # SEG-Y specification states that all headers values are integers, but first break values can be float
        row_fmt = '{:{col_space}.0f}' * (rows.shape[1] - 1) + '{:{col_space}.2f}\n'
        fmt = row_fmt * len(rows)
        rows_as_str = fmt.format(*rows.ravel(), col_space=col_space)

        with open(path, 'a', encoding=encoding) as f:
            f.write(rows_as_str)
        return self

    #------------------------------------------------------------------------#
    #                         Gather muting methods                          #
    #------------------------------------------------------------------------#

    @batch_method(target="for", copy_src=False)
    def create_muter(self, mode="first_breaks", **kwargs):
        """Create an instance of :class:`~.Muter` class.

        This method redirects the call into a corresponding `Muter.from_{mode}` classmethod. The created object is
        callable and returns times up to which muting should be performed for given offsets. A detailed description of
        `Muter` instance can be found in :class:`~muting.Muter` docs.

        Parameters
        ----------
        mode : {"points", "file", "first_breaks"}, optional, defaults to "first_breaks"
            Type of `Muter` to create.
        kwargs : misc, optional
            Additional keyword arguments to `Muter.from_{mode}`.

        Returns
        -------
        muter : Muter
            Created muter.

        Raises
        ------
        ValueError
            If given `mode` does not exist.
        """
        builder = getattr(Muter, f"from_{mode}", None)
        if builder is None:
            raise ValueError(f"Unknown mode {mode}")

        if mode == "first_breaks":
            first_breaks_col = kwargs.pop("first_breaks_col", HDR_FIRST_BREAK)
            return builder(offsets=self.offsets, times=self[first_breaks_col], **kwargs)
        return builder(**kwargs)

    @batch_method(target="threads", args_to_unpack="muter")
    def mute(self, muter, fill_value=0):
        """Mute the gather using given `muter`.

        The muting operation is performed by setting gather values above an offset-time boundary defined by `muter` to
        `fill_value`.

        Parameters
        ----------
        muter : Muter
            An object that defines muting times by gather offsets.
        fill_value : float, defaults to 0
            A value to fill the muted part of the gather with.

        Returns
        -------
        self : Gather
            Muted gather.
        """
        self.data = mute_gather(gather_data=self.data, muting_times=muter(self.offsets), samples=self.samples,
                                fill_value=fill_value)
        return self

    #------------------------------------------------------------------------#
    #                     Semblance calculation methods                      #
    #------------------------------------------------------------------------#

    @batch_method(target="threads", copy_src=False)
    def calculate_semblance(self, velocities, win_size=25):
        """Calculate vertical velocity semblance for the gather.

        Notes
        -----
        A detailed description of vertical velocity semblance and its computation algorithm can be found in
        :func:`~semblance.Semblance` docs.

        Examples
        --------
        Calculate semblance for 200 velocities from 2000 to 6000 m/s and a temporal window size of 8 samples:
        >>> semblance = gather.calculate_semblance(velocities=np.linspace(2000, 6000, 200), win_size=8)

        Parameters
        ----------
        velocities : 1d np.ndarray
            Range of velocity values for which semblance is calculated. Measured in meters/seconds.
        win_size : int, optional, defaults to 25
            Temporal window size used for semblance calculation. The higher the `win_size` is, the smoother the
            resulting semblance will be but to the detriment of small details. Measured in samples.

        Returns
        -------
        semblance : Semblance
            Calculated vertical velocity semblance.
        """
        gather = self.copy().sort(by="offset")
        return Semblance(gather=gather, velocities=velocities, win_size=win_size)

    @batch_method(target="threads", args_to_unpack="stacking_velocity", copy_src=False)
    def calculate_residual_semblance(self, stacking_velocity, n_velocities=140, win_size=25, relative_margin=0.2):
        """Calculate residual vertical velocity semblance for the gather and a chosen stacking velocity.

        Notes
        -----
        A detailed description of residual vertical velocity semblance and its computation algorithm can be found in
        :func:`~semblance.ResidualSemblance` docs.

        Examples
        --------
        Calculate residual semblance for a gather and a stacking velocity, loaded from a file:
        >>> velocity = StackingVelocity.from_file(velocity_path)
        >>> residual = gather.calculate_residual_semblance(velocity, n_velocities=100, win_size=8)

        Parameters
        ----------
        stacking_velocity : StackingVelocity
            Stacking velocity around which residual semblance is calculated.
        n_velocities : int, optional, defaults to 140
            The number of velocities to compute residual semblance for.
        win_size : int, optional, defaults to 25
            Temporal window size used for semblance calculation. The higher the `win_size` is, the smoother the
            resulting semblance will be but to the detriment of small details. Measured in samples.
        relative_margin : float, optional, defaults to 0.2
            Relative velocity margin, that determines the velocity range for semblance calculation for each time `t` as
            `stacking_velocity(t)` * (1 +- `relative_margin`).

        Returns
        -------
        semblance : ResidualSemblance
            Calculated residual vertical velocity semblance.
        """
        gather = self.copy().sort(by="offset")
        return ResidualSemblance(gather=gather, stacking_velocity=stacking_velocity, n_velocities=n_velocities,
                                 win_size=win_size, relative_margin=relative_margin)

    #------------------------------------------------------------------------#
    #                           Gather corrections                           #
    #------------------------------------------------------------------------#

    @batch_method(target="threads", args_to_unpack="stacking_velocity")
    def apply_nmo(self, stacking_velocity, coords_cols="auto"):
        """Perform gather normal moveout correction using given stacking velocity.

        Notes
        -----
        A detailed description of NMO correction can be found in :func:`~utils.correction.apply_nmo` docs.

        Parameters
        ----------
        stacking_velocity : StackingVelocity or VelocityCube
            Stacking velocities to perform NMO correction with. `StackingVelocity` instance is used directly. If
            `VelocityCube` instance is passed, a `StackingVelocity` corresponding to gather coordinates is fetched
            from it.
        coords_cols : None, "auto" or 2 element array-like, defaults to "auto"
            Header columns to get spatial coordinates of the gather from to fetch `StackingVelocity` from
            `VelocityCube`. See :func:`~Gather.get_coords` for more details.

        Returns
        -------
        self : Gather
            NMO corrected gather.

        Raises
        ------
        ValueError
            If `stacking_velocity` is not a `StackingVelocity` or `VelocityCube` instance.
        """
        if isinstance(stacking_velocity, VelocityCube):
            stacking_velocity = stacking_velocity(*self.get_coords(coords_cols), create_interpolator=False)
        if not isinstance(stacking_velocity, StackingVelocity):
            raise ValueError("Only VelocityCube or StackingVelocity instances can be passed as a stacking_velocity")
        velocities_ms = stacking_velocity(self.times) / 1000  # from m/s to m/ms
        self.data = correction.apply_nmo(self.data, self.times, self.offsets, velocities_ms, self.sample_rate)
        return self

    #------------------------------------------------------------------------#
    #                       General processing methods                       #
    #------------------------------------------------------------------------#

    @batch_method(target="for")
    def sort(self, by):
        """Sort gather `headers` and traces by specified header column.

        Parameters
        ----------
        by : str
            `headers` column name to sort the gather by.

        Returns
        -------
        self : Gather
            Gather sorted by `by` column. Sets `sort_by` attribute to `by`.

        Raises
        ------
        TypeError
            If `by` is not str.
        ValueError
            If `by` column was not loaded in `headers`.
        """
        if not isinstance(by, str):
            raise TypeError(f'`by` should be str, not {type(by)}')
        if self.sort_by == by:
            return self
        order = np.argsort(self[by].ravel(), kind='stable')
        self.sort_by = by
        self.data = self.data[order]
        self.headers = self.headers.iloc[order]
        return self

    @batch_method(target="for")
    def get_central_cdp(self):
        """Get a central CDP gather from a supergather.

        A supergather has `SUPERGATHER_INLINE_3D` and `SUPERGATHER_CROSSLINE_3D` headers columns, whose values are
        equal to values in `INLINE_3D` and `CROSSLINE_3D` only for traces from the central CDP gather. Read more about
        supergather generation in :func:`~Survey.generate_supergathers` docs.

        Returns
        -------
        self : Gather
            `self` with only traces from the central CDP gather kept. Updates `self.headers` and `self.data` inplace.

        Raises
        ------
        ValueError
            If any of the `INLINE_3D`, `CROSSLINE_3D`, `SUPERGATHER_INLINE_3D` or `SUPERGATHER_CROSSLINE_3D` columns
            are not in `headers`.
        """
        self.validate(required_header_cols=["INLINE_3D", "SUPERGATHER_INLINE_3D",
                                            "CROSSLINE_3D", "SUPERGATHER_CROSSLINE_3D"])
        headers = self.headers.reset_index()
        mask = ((headers["SUPERGATHER_INLINE_3D"] == headers["INLINE_3D"]) &
                (headers["SUPERGATHER_CROSSLINE_3D"] == headers["CROSSLINE_3D"])).values
        self.headers = self.headers.loc[mask]
        self.data = self.data[mask]
        return self

    @batch_method(target="for")
    def stack(self):
        """Stack a gather by calculating mean value of all non-nan amplitudes for each time over the offset axis.

        The gather after stacking contains only one trace. Its `headers` is indexed by `INLINE_3D` and `CROSSLINE_3D`
        and has a single `TRACE_SEQUENCE_FILE` header with a value of 1.

        Notes
        -----
        Only a CDP gather indexed by `INLINE_3D` and `CROSSLINE_3D` can be stacked.

        Raises
        ------
        ValueError
            If the gather is not indexed by `INLINE_3D` and `CROSSLINE_3D` or traces from multiple CDP gathers are
            being stacked
        """
        line_cols = ["INLINE_3D", "CROSSLINE_3D"]
        self.validate(required_header_cols=line_cols)
        headers = self.headers.reset_index()[line_cols].drop_duplicates()
        if len(headers) != 1:
            raise ValueError("Only a single CDP gather can be stacked")
        self.headers = headers.set_index(line_cols)
        self.headers["TRACE_SEQUENCE_FILE"] = 1

        with warnings.catch_warnings():
            warnings.simplefilter("ignore", category=RuntimeWarning)
            self.data = np.nanmean(self.data, axis=0, keepdims=True)
        self.data = np.nan_to_num(self.data)
        return self

    def crop(self, origins, crop_shape, n_crops=1, stride=None, pad_mode='constant', **kwargs):
        """"Crop gather data.

        Parameters
        ----------
        origins : list, tuple, np.ndarray or str
            Origins define top-left corners for each crop (the first trace and the first time sample respectively)
            or a rule used to calculate them. All array-like values are cast to an `np.ndarray` and treated as origins
            directly, except for a 2-element tuple of `int`, which will be treated as a single individual origin.
            If `str`, represents a mode to calculate origins. Two options are supported:
            - "random": calculate `n_crops` crops selected randomly using a uniform distribution over the gather data,
              so that no crop crosses gather boundaries,
            - "grid": calculate a deterministic uniform grid of origins, whose density is determined by `stride`.
        crop_shape : tuple with 2 elements
            Shape of the resulting crops.
        n_crops : int, optional, defaults to 1
            The number of generated crops if `origins` is "random".
        stride : tuple with 2 elements, optional, defaults to crop_shape
            Steps between two adjacent crops along both axes if `origins` is "grid". The lower the value is, the more
            dense the grid of crops will be. An extra origin will always be placed so that the corresponding crop will
            fit in the very end of an axis to guarantee complete data coverage with crops regardless of passed
            `crop_shape` and `stride`.
        pad_mode : str or callable, optional, defaults to 'constant'
            Padding mode used when a crop with given origin and shape crossed boundaries of gather data. Passed
            directly to `np.pad`, see https://numpy.org/doc/stable/reference/generated/numpy.pad.html for more
            details.
        kwargs : dict, optional
            Additional keyword arguments to `np.pad`.

        Returns
        -------
        crops : CroppedGather
            Calculated gather crops.
        """
        origins = make_origins(origins, self.shape, crop_shape, n_crops, stride)
        return CroppedGather(self, origins, crop_shape, pad_mode, **kwargs)

    @batch_method(target="t")
    def bandpass_filter(self, low=None, high=None, filter_size=81, **kwargs):
        """ Filter frequency spectrum of the gather.
        Can act as a lowpass, bandpass or highpass filter. `low` and `high` serves as the range for
        the remaining freequencies and can be passed either solely or together.

        Examples
        --------
        Apply highpass filter: remove all the freequencies bellow 30 Hz.
        >>> gather.bandpass_filter(low=30)
        Apply bandpass filter: keep freequencies within [30, 100] Hz range.
        >>> gather.bandpass_filter(low=30, high=100)
        Apply lowpass filter, remove all the freequencies above 100 Hz.
        >>> gather.bandpass_filter(high=100)

        Notes
        -----
        Default `filter_size` is set to 81 to guarantee that transition bandwidth of the filter
        does not exceed 10% of the Nyquist frequency for the default Hamming window.

        Parameters
        ----------
        low : int, optional
            Lower bound for the remaining frequencies
        high : int, optional
            Upper bound for the remaining frequencies
        filter_size : int, defaults to 81
            The length of the filter
        kwargs : misc, optional
            Additional keyword arguments to the `scipy.firwin`

        Returns
        -------
        self : Gather
            `self` with filtered freequency spectrum.
        """
        filter_size |= 1  # Guarantee that filter size is odd
        pass_zero = low is None
        cutoffs = [cutoff for cutoff in [low, high] if cutoff is not None]

        # Construct the filter and flip it since opencv computes crosscorrelation instead of convolution
        kernel = firwin(filter_size, cutoffs, pass_zero=pass_zero, fs=1000 / self.sample_rate, **kwargs)[::-1]
        cv2.filter2D(self.data, dst=self.data, ddepth=-1, kernel=kernel.reshape(1, -1))
        return self

    @batch_method(target="f")
    def resample(self, new_sample_rate, kind=3, anti_aliasing=True):
        """ Changes the sample rate of the traces in the gather.
        This implies increasing or decreasing the number of samples in the trace.
        In case new sample rate is greater than the current one, the anti aliasing filter is used
        to avoid freequency aliasing.

        Parameters
        ----------
        new_sample_rate : float
            New sample rate
        kind : int or str, defaults to 3
            The interpolation method to use.
            If int, use piecewise polynomial interpolation with degree `kind`;
            if str, deligate interpolation to scipy.interp1d with mode `kind`.
        anti_aliasing : bool, defaults to True
            Whether to apply anti-aliasing filter or not. Ignored in case of upsampling.

        Returns
        -------
        self : Gather
            `self` with new sample rate
        """
        current_sample_rate = self.sample_rate

        # Anti-aliasing filter is optionally applied during downsampling to avoid frequency aliasing
        if new_sample_rate > current_sample_rate and anti_aliasing:
            # Smoothly attenuate frequencies starting from 0.8 of the new Nyquist frequency so that all frequencies
            # above are zeroed out
            nyquist_frequency = 1000 / (2 * new_sample_rate)
            filter_size = int(40 * new_sample_rate / current_sample_rate)
            self.bandpass_filter(high=0.9 * nyquist_frequency, filter_size=filter_size, window="hann")

        new_samples = np.arange(self.samples[0], self.samples[-1] + 1e-6, new_sample_rate, self.samples.dtype)

        if isinstance(kind, int):
            data_resampled = piecewise_polynomial(new_samples, self.samples, self.data, kind)
        elif isinstance(kind, str):
            data_resampled = scipy.interpolate.interp1d(self.samples, self.data, kind=kind)(new_samples)

        self.data = data_resampled
        self.samples = new_samples
        return self

    @batch_method(target="for")
    def apply_agc(self, window_size=250, mode='rms'):
        """Calculate instantaneous or RMS amplitude AGC coefficients and apply them to gather data.

        Parameters
        ----------
        window_size : int, optional, defaults to 250
            Window size to calculate AGC scaling coefficient in, measured in milliseconds.
        mode : str, optional, defaults to 'rms'
            Mode for AGC: if 'rms', root mean squared value of non-zero amplitudes in the given window
            is used as scaling coefficient (RMS amplitude AGC), if 'abs' - mean of absolute non-zero
            amplitudes (instantaneous AGC).

        Raises
        ------
        ValueError
            If window_size is less than (3 * sample_rate) milliseconds or larger than trace length.
            If mode is neither 'rms' nor 'abs'.

        Returns
        -------
        self : Gather
            Gather with AGC applied to its data.
        """
        # Cast window from ms to samples
        window_size_samples = int(window_size // self.sample_rate) + 1

        if mode not in ['abs', 'rms']:
            raise ValueError(f"mode should be either 'abs' or 'rms', but {mode} was given")
        if (window_size_samples < 3) or (window_size_samples > self.n_samples):
            raise ValueError(f'window should be at least {3*self.sample_rate} milliseconds and'
                             f' {(self.n_samples-1)*self.sample_rate} at most, but {window_size} was given')
        self.data = gain.apply_agc(data=self.data, window_size=window_size_samples, mode=mode)
        return self

    @batch_method(target="for")
    def apply_sdc(self, velocity=None, v_pow=2, t_pow=1):
        """Calculate spherical divergence correction coefficients and apply them to gather data.

        Parameters
        ----------
        velocities: StackingVelocity or None, optional, defaults to None.
            StackingVelocity that is used to obtain velocities at self.times, measured in meters / second.
            If None, default StackingVelocity object is used.
        v_pow : float, optional, defaults to 2
            Velocity power value.
        t_pow: float, optional, defaults to 1
            Time power value.

        Returns
        -------
        self : Gather
            Gather with applied SDC.
        """
        if velocity is None:
            velocity = DEFAULT_VELOCITY
        if not isinstance(velocity, StackingVelocity):
            raise ValueError("Only StackingVelocity instance or None can be passed as velocity")
        self.data = gain.apply_sdc(self.data, v_pow, velocity(self.times), t_pow, self.times)
        return self

    @batch_method(target="for")
    def undo_sdc(self, velocity=None, v_pow=2, t_pow=1):
        """Calculate spherical divergence correction coefficients and use them to undo previously applied SDC.

        Parameters
        ----------
        velocities: StackingVelocity or None, optional, defaults to None.
            StackingVelocity that is used to obtain velocities at self.times, measured in meters / second.
            If None, default StackingVelocity object is used.
        v_pow : float, optional, defaults to 2
            Velocity power value.
        t_pow: float, optional, defaults to 1
            Time power value.

        Returns
        -------
        self : Gather
            Gather without SDC.
        """
        if velocity is None:
            velocity = DEFAULT_VELOCITY
        if not isinstance(velocity, StackingVelocity):
            raise ValueError("Only StackingVelocity instance or None can be passed as velocity")
        self.data = gain.undo_sdc(self.data, v_pow, velocity(self.times), t_pow, self.times)
        return self


    #------------------------------------------------------------------------#
    #                         Visualization methods                          #
    #------------------------------------------------------------------------#

    @plotter(figsize=(10, 7))
    def plot(self, mode="seismogram", *, title=None, x_ticker=None, y_ticker=None, ax=None, **kwargs):
        """Plot gather traces.

        The traces can be displayed in a number of representations, depending on the `mode` provided. Currently, the
        following options are supported:
        - `seismogram`: a 2d grayscale image of seismic traces. This mode supports the following `kwargs`:
            * `colorbar`: whether to add a colorbar to the right of the gather plot (defaults to `False`). If `dict`,
              defines extra keyword arguments for `matplotlib.figure.Figure.colorbar`,
            * `qvmin`, `qvmax`: quantile range of amplitude values covered by the colormap (defaults to 0.1 and 0.9),
            * Any additional arguments for `matplotlib.pyplot.imshow`. Note, that `vmin` and `vmax` arguments take
              priority over `qvmin` and `qvmax` respectively.
        - `wiggle`: an amplitude vs time plot for each trace of the gather as an oscillating line around its mean
          amplitude. This mode supports the following `kwargs`:
            * `norm_tracewise`: specifies whether to standardize each trace independently or use gather mean amplitude
              and standard deviation (defaults to `True`),
            * `std`: amplitude scaling factor. Higher values result in higher plot oscillations (defaults to 0.5),
            * `color`: defines a color for each trace. If a single color is given, it is applied to all the traces
              (defaults to black),
            * Any additional arguments for `matplotlib.pyplot.plot`.
        - `hist`: a histogram of the trace data amplitudes or header values. This mode supports the following `kwargs`:
            * `bins`: if `int`, the number of equal-width bins; if sequence, bin edges that include the left edge of
              the first bin and the right edge of the last bin,
            * `grid`: whether to show the grid lines,
            * `log`: set y-axis to log scale. If `True`, formatting defined in `y_ticker` is discarded,
            * Any additional arguments for `matplotlib.pyplot.hist`.

        Trace headers, whose values are measured in milliseconds (e.g. first break times) may be displayed over a
        seismogram or wiggle plot if passed as `event_headers`. If `top_header` is passed, an auxiliary scatter plot of
        values of this header will be shown on top of the gather plot.

        While the source of label ticks for both `x` and `y` is defined by `x_tick_src` and `y_tick_src`, ticker
        appearance can be controlled via `x_ticker` and `y_ticker` parameters respectively. In the most general form,
        each of them is a `dict` with the following most commonly used keys:
        - `label`: axis label. Can be any string.
        - `round_to`: the number of decimal places to round tick labels to (defaults to 0).
        - `rotation`: the rotation angle of tick labels in degrees (defaults to 0).
        - One of the following keys, defining the way to place ticks:
            * `num`: place a given number of evenly-spaced ticks,
            * `step_ticks`: place ticks with a given step between two adjacent ones,
            * `step_labels`: place ticks with a given step between two adjacent ones in the units of the corresponding
              labels (e.g. place a tick every 200ms for `y` axis or every 300m offset for `x` axis). This option is
              valid only for "seismogram" and "wiggle" modes.
        A short argument form allows defining both tickers labels as a single `str`, which will be treated as the value
        for the `label` key. See :func:`~plot_utils.set_ticks` for more details on the ticker parameters.

        Parameters
        ----------
        mode : "seismogram", "wiggle" or "hist", optional, defaults to "seismogram"
            A type of the gather representation to display:
            - "seismogram": a 2d grayscale image of seismic traces;
            - "wiggle": an amplitude vs time plot for each trace of the gather;
            - "hist": histogram of the data amplitudes or some header values.
        title : str or dict, optional, defaults to None
            If `str`, a title of the plot.
            If `dict`, should contain keyword arguments to pass to `matplotlib.axes.Axes.set_title`. In this case, the
            title string is stored under the `label` key.
        x_ticker : str or dict, optional, defaults to None
            Parameters to control `x` axis label and ticker formatting and layout.
            If `str`, it will be displayed as axis label.
            If `dict`, the axis label is specified under the "label" key and the rest of keys define labels formatting
            and layout, see :func:`~plot_utils.set_ticks` for more details.
            If not given, axis label is defined by `x_tick_src`.
        y_ticker : str or dict, optional, defaults to None
            Parameters to control `y` axis label and ticker formatting and layout.
            If `str`, it will be displayed as axis label.
            If `dict`, the axis label is specified under the "label" key and the rest of keys define labels formatting
            and layout, see :func:`~plot_utils.set_ticks` for more details.
            If not given, axis label is defined by `y_tick_src`.
        ax : matplotlib.axes.Axes, optional, defaults to None
            An axis of the figure to plot on. If not given, it will be created automatically.
        x_tick_src : str, optional
            Source of the tick labels to be plotted on x axis. For "seismogram" and "wiggle" can be either "index"
            (default if gather is not sorted) or any header; for "hist" it also defines the data source and can be
            either "amplitude" (default) or any header.
            Also serves as a default for axis label.
        y_tick_src : str, optional
            Source of the tick labels to be plotted on y axis. For "seismogram" and "wiggle" can be either "time"
            (default) or "samples"; has no effect in "hist" mode. Also serves as a default for axis label.
        event_headers : str, array-like or dict, optional, defaults to None
            Valid only for "seismogram" and "wiggle" modes.
            Headers, whose values will be displayed over the gather plot. Must be measured in milliseconds.
            If `dict`, allows controlling scatter plot options and handling outliers (header values falling out the `y`
            axis range). The following keys are supported:
            - `headers`: header names, can be either `str` or an array-like.
            - `process_outliers`: an approach for outliers processing. Available options are:
                * `clip`: clip outliers to fit the range of `y` axis,
                * `discard`: do not display outliers,
                * `none`: plot all the header values (default behavior).
            - Any additional arguments for `matplotlib.axes.Axes.scatter`.
            If some dictionary value is array-like, each its element will be associated with the corresponding header.
            Otherwise, the single value will be used for all the scatter plots.
        top_header : str, optional, defaults to None
            Valid only for "seismogram" and "wiggle" modes.
            The name of a header whose values will be plotted on top of the gather plot.
        figsize : tuple, optional, defaults to (10, 7)
            Size of the figure to create if `ax` is not given. Measured in inches.
        save_to : str or dict, optional, defaults to None
            If `str`, a path to save the figure to.
            If `dict`, should contain keyword arguments to pass to `matplotlib.pyplot.savefig`. In this case, the path
            is stored under the `fname` key.
            If `None`, the figure is not saved.
        kwargs : misc, optional
            Additional keyword arguments to the plotter depending on the `mode`.

        Returns
        -------
        self : Gather
            Gather unchanged.

        Raises
        ------
        ValueError
            If given `mode` is unknown.
            If `colorbar` is not `bool` or `dict`.
            If length of `color` doesn't match the number of traces in gather.
            If `event_headers` argument has the wrong format or given outlier processing mode is unknown.
            If `x_ticker` or `y_ticker` has the wrong format.
        """
        # Cast text-related parameters to dicts and add text formatting parameters from kwargs to each of them
        (title, x_ticker, y_ticker), kwargs = set_text_formatting(title, x_ticker, y_ticker, **kwargs)

        # Plot the gather depending on the mode passed
        plotters_dict = {
            "seismogram": self._plot_seismogram,
            "wiggle": self._plot_wiggle,
            "hist": self._plot_histogram,
        }
        if mode not in plotters_dict:
            raise ValueError(f"Unknown mode {mode}")
        plotters_dict[mode](ax, title=title, x_ticker=x_ticker, y_ticker=y_ticker, **kwargs)
        return self

    def _plot_histogram(self, ax, title, x_ticker, y_ticker, x_tick_src="amplitude", bins=None,
                        log=False, grid=True, **kwargs):
        """Plot histogram of the data specified by x_tick_src."""
        data = self.data if x_tick_src == "amplitude" else self[x_tick_src]
        _ = ax.hist(data.ravel(), bins=bins, **kwargs)
        set_ticks(ax, "x", tick_labels=None, **{"label": x_tick_src, 'round_to': None, **x_ticker})
        set_ticks(ax, "y", tick_labels=None, **{"label": "counts", **y_ticker})

        ax.grid(grid)
        if log:
            ax.set_yscale("log")
        ax.set_title(**{'label': None, **title})

    # pylint: disable=too-many-arguments
    def _plot_seismogram(self, ax, title, x_ticker, y_ticker, x_tick_src=None, y_tick_src='time', colorbar=False,
                         qvmin=0.1, qvmax=0.9, event_headers=None, top_header=None, **kwargs):
        """Plot the gather as a 2d grayscale image of seismic traces."""
        # Make the axis divisible to further plot colorbar and header subplot
        divider = make_axes_locatable(ax)
        vmin, vmax = self.get_quantile([qvmin, qvmax])
        kwargs = {"cmap": "gray", "aspect": "auto", "vmin": vmin, "vmax": vmax, **kwargs}
        img = ax.imshow(self.data.T, **kwargs)
        add_colorbar(ax, img, colorbar, divider, y_ticker)
        self._finalize_plot(ax, title, divider, event_headers, top_header, x_ticker, y_ticker, x_tick_src, y_tick_src)

    def _plot_wiggle(self, ax, title, x_ticker, y_ticker, x_tick_src=None, y_tick_src="time", norm_tracewise=True,
                     std=0.5, color="black", event_headers=None, top_header=None, **kwargs):
        """Plot the gather as an amplitude vs time plot for each trace."""
        # Make the axis divisible to further plot colorbar and header subplot
        divider = make_axes_locatable(ax)

        color = to_list(color)
        if len(color) == 1:
            color = color * self.n_traces
        elif len(color) != self.n_traces:
            raise ValueError('The number of items in `color` must match the number of plotted traces')

        y_coords = np.arange(self.n_samples)
        std_axis = 1 if norm_tracewise else None
        with warnings.catch_warnings():
            warnings.simplefilter("ignore", category=RuntimeWarning)
            traces = std * ((self.data - np.nanmean(self.data, axis=1, keepdims=True)) /
                            (np.nanstd(self.data, axis=std_axis, keepdims=True) + 1e-10))
        for i, (trace, col) in enumerate(zip(traces, color)):
            ax.plot(i + trace, y_coords, color=col, **kwargs)
            ax.fill_betweenx(y_coords, i, i + trace, where=(trace > 0), color=col)
        ax.invert_yaxis()
        self._finalize_plot(ax, title, divider, event_headers, top_header, x_ticker, y_ticker, x_tick_src, y_tick_src)

    def _finalize_plot(self, ax, title, divider, event_headers, top_header,
                       x_ticker, y_ticker, x_tick_src, y_tick_src):
        """Plot optional artists and set ticks on the `ax`. Utility method for 'seismogram' and 'wiggle' modes."""
        # Add headers scatter plot if needed
        if event_headers is not None:
            self._plot_headers(ax, event_headers)

        # Add a top subplot for given header if needed and set plot title
        top_ax = ax
        if top_header is not None:
            top_ax = self._plot_top_subplot(ax=ax, divider=divider, header_values=self[top_header].ravel(),
                                            y_ticker=y_ticker)

        # Set axis ticks
        x_tick_src = x_tick_src or self.sort_by or "index"
        self._set_ticks(ax, axis="x", tick_src=x_tick_src, ticker=x_ticker)
        self._set_ticks(ax, axis="y", tick_src=y_tick_src, ticker=y_ticker)

        top_ax.set_title(**{'label': None, **title})

    @staticmethod
    def _parse_headers_kwargs(headers_kwargs, headers_key):
        """Construct a `dict` of kwargs for each header defined in `headers_kwargs` under `headers_key` key so that it
        contains all other keys from `headers_kwargs` with the values defined as follows:
        1. If the value in `headers_kwargs` is an array-like, it is indexed with the index of the currently processed
           header,
        2. Otherwise, it is kept unchanged.

        Examples
        --------
        >>> headers_kwargs = {
        ...     "headers": ["FirstBreakTrue", "FirstBreakPred"],
        ...     "s": 5,
        ...     "c": ["blue", "red"]
        ... }
        >>> Gather._parse_headers_kwargs(headers_kwargs, headers_key="headers")
        [{'headers': 'FirstBreakTrue', 's': 5, 'c': 'blue'},
         {'headers': 'FirstBreakPred', 's': 5, 'c': 'red'}]
        """
        if not isinstance(headers_kwargs, dict):
            return [{headers_key: header} for header in to_list(headers_kwargs)]

        if headers_key not in headers_kwargs:
            raise KeyError(f'{headers_key} key is not defined in event_headers')

        n_headers = len(to_list(headers_kwargs[headers_key]))
        kwargs_list = [{} for _ in range(n_headers)]
        for key, values in headers_kwargs.items():
            values = to_list(values)
            if len(values) == 1:
                values = values * n_headers
            elif len(values) != n_headers:
                raise ValueError(f"Incompatible length of {key} array: {n_headers} expected but {len(values)} given.")
            for ix, value in enumerate(values):
                kwargs_list[ix][key] = value
        return kwargs_list

    def _plot_headers(self, ax, headers_kwargs):
        """Add scatter plots of values of one or more headers over the main gather plot."""
        x_coords = np.arange(self.n_traces)
        kwargs_list = self._parse_headers_kwargs(headers_kwargs, "headers")
        for kwargs in kwargs_list:
            kwargs = {"zorder": 10, **kwargs}  # Increase zorder to plot headers on top of gather
            header = kwargs.pop("headers")
            label = kwargs.pop("label", header)
            process_outliers = kwargs.pop("process_outliers", "none")
            y_coords = times_to_indices(self[header].ravel(), self.samples, round=False)
            if process_outliers == "clip":
                y_coords = np.clip(y_coords, 0, self.n_samples - 1)
            elif process_outliers == "discard":
                y_coords = np.where((y_coords >= 0) & (y_coords <= self.n_samples - 1), y_coords, np.nan)
            elif process_outliers != "none":
                raise ValueError(f"Unknown outlier processing mode {process_outliers}")
            ax.scatter(x_coords, y_coords, label=label, **kwargs)

        if headers_kwargs:
            ax.legend()

    def _plot_top_subplot(self, ax, divider, header_values, y_ticker, **kwargs):
        """Add a scatter plot of given header values on top of the main gather plot."""
        top_ax = divider.append_axes("top", sharex=ax, size="12%", pad=0.05)
        top_ax.scatter(np.arange(self.n_traces), header_values, **{"s": 5, "color": "black", **kwargs})
        top_ax.xaxis.set_visible(False)
        top_ax.yaxis.tick_right()
        top_ax.invert_yaxis()
        format_subplot_yticklabels(top_ax, **y_ticker)
        return top_ax

    def _get_x_ticks(self, axis_label):
        """Get tick labels for x-axis: either any gather header or ordinal numbers of traces in the gather."""
        if axis_label in self.headers.columns:
            return self[axis_label].reshape(-1)
        if axis_label == "index":
            return np.arange(self.n_traces)
        raise ValueError(f"Unknown label for x axis {axis_label}")

    def _get_y_ticks(self, axis_label):
        """Get tick labels for y-axis: either time samples or ordinal numbers of samples in the gather."""
        if axis_label == "time":
            return self.samples
        if axis_label == "samples":
            return np.arange(self.n_samples)
        raise ValueError(f"y axis label must be either `time` or `samples`, not {axis_label}")

    def _set_ticks(self, ax, axis, tick_src, ticker):
        """Set ticks, their labels and an axis label for a given axis."""
        # Get tick_labels depending on axis and its label
        if axis == "x":
            tick_labels = self._get_x_ticks(tick_src)
        elif axis == "y":
            tick_labels = self._get_y_ticks(tick_src)
        else:
            raise ValueError(f"Unknown axis {axis}")
        set_ticks(ax, axis, tick_labels=tick_labels, **{"label": tick_src, **ticker})

    def plot_nmo_correction(self, min_vel=1500, max_vel=6000, figsize=(6, 4.5), **kwargs):
        """Perform interactive NMO correction of the gather with selected constant velocity.

        The plot provides 2 views:
        * Corrected gather (default). NMO correction is performed on the fly with the velocity controlled by a slider
          on top of the plot.
        * Source gather. This view disables the velocity slider.

        Plotting must be performed in a JupyterLab environment with the the `%matplotlib widget` magic executed and
        `ipympl` and `ipywidgets` libraries installed.

        Parameters
        ----------
        min_vel : float, optional, defaults to 1500
            Minimum seismic velocity value for NMO correction. Measured in meters/seconds.
        max_vel : float, optional, defaults to 6000
            Maximum seismic velocity value for NMO correction. Measured in meters/seconds.
        figsize : tuple with 2 elements, optional, defaults to (6, 4.5)
            Size of the created figure. Measured in inches.
        kwargs : misc, optional
            Additional keyword arguments to `Gather.plot`.
        """
        NMOCorrectionPlot(self, min_vel=min_vel, max_vel=max_vel, figsize=figsize, **kwargs).plot()<|MERGE_RESOLUTION|>--- conflicted
+++ resolved
@@ -8,11 +8,7 @@
 import scipy
 import segyio
 import numpy as np
-<<<<<<< HEAD
-=======
-import pandas as pd
 from scipy.signal import firwin
->>>>>>> f5748c25
 from mpl_toolkits.axes_grid1 import make_axes_locatable
 
 from .muting import Muter
@@ -20,14 +16,9 @@
 from .plot_corrections import NMOCorrectionPlot
 from .utils import correction, normalization, gain
 from .utils import convert_times_to_mask, convert_mask_to_pick, times_to_indices, mute_gather, make_origins
-<<<<<<< HEAD
 from ..utils import (to_list, validate_cols_exist, get_coords_cols, set_ticks, format_subplot_yticklabels,
-                     set_text_formatting, add_colorbar, Coordinates)
+                     set_text_formatting, add_colorbar, piecewise_polynomial, Coordinates)
 from ..containers import TraceContainer, SamplesContainer
-=======
-from ..utils import (to_list, get_cols, validate_cols_exist, get_coords_cols, set_ticks, format_subplot_yticklabels,
-                     set_text_formatting, add_colorbar, piecewise_polynomial, Coordinates)
->>>>>>> f5748c25
 from ..semblance import Semblance, ResidualSemblance
 from ..stacking_velocity import StackingVelocity, VelocityCube
 from ..decorators import batch_method, plotter
@@ -968,7 +959,7 @@
         return self
 
     def crop(self, origins, crop_shape, n_crops=1, stride=None, pad_mode='constant', **kwargs):
-        """"Crop gather data.
+        """Crop gather data.
 
         Parameters
         ----------
@@ -1007,22 +998,25 @@
     @batch_method(target="t")
     def bandpass_filter(self, low=None, high=None, filter_size=81, **kwargs):
         """ Filter frequency spectrum of the gather.
-        Can act as a lowpass, bandpass or highpass filter. `low` and `high` serves as the range for
-        the remaining freequencies and can be passed either solely or together.
+
+        Can act as a lowpass, bandpass or highpass filter. `low` and `high` serve as the range for the remaining
+        frequencies and can be passed either solely or together.
 
         Examples
         --------
-        Apply highpass filter: remove all the freequencies bellow 30 Hz.
+        Apply highpass filter: remove all the frequencies bellow 30 Hz.
         >>> gather.bandpass_filter(low=30)
-        Apply bandpass filter: keep freequencies within [30, 100] Hz range.
+
+        Apply bandpass filter: keep frequencies within [30, 100] Hz range.
         >>> gather.bandpass_filter(low=30, high=100)
-        Apply lowpass filter, remove all the freequencies above 100 Hz.
+
+        Apply lowpass filter, remove all the frequencies above 100 Hz.
         >>> gather.bandpass_filter(high=100)
 
         Notes
         -----
-        Default `filter_size` is set to 81 to guarantee that transition bandwidth of the filter
-        does not exceed 10% of the Nyquist frequency for the default Hamming window.
+        Default `filter_size` is set to 81 to guarantee that transition bandwidth of the filter does not exceed 10% of
+        the Nyquist frequency for the default Hamming window.
 
         Parameters
         ----------
@@ -1038,7 +1032,7 @@
         Returns
         -------
         self : Gather
-            `self` with filtered freequency spectrum.
+            `self` with filtered frequency spectrum.
         """
         filter_size |= 1  # Guarantee that filter size is odd
         pass_zero = low is None
@@ -1054,7 +1048,7 @@
         """ Changes the sample rate of the traces in the gather.
         This implies increasing or decreasing the number of samples in the trace.
         In case new sample rate is greater than the current one, the anti aliasing filter is used
-        to avoid freequency aliasing.
+        to avoid frequency aliasing.
 
         Parameters
         ----------
