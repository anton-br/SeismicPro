"""Implements a StackingVelocity class which allows for velocity interpolation at given times"""

import numpy as np

<<<<<<< HEAD
from ..utils.interpolation import interp1d
from ..utils import to_list, read_single_vfunc, dump_vfunc, Coordinates
=======
from ..utils import to_list, VFUNC
>>>>>>> b6a5e488


class StackingVelocity(VFUNC):
    """A class representing stacking velocity at a certain point of a field.

    Stacking velocity is the value of the seismic velocity obtained from the best fit of the traveltime curve by a
    hyperbola for each timestamp. It is used to correct the arrival times of reflection events in the traces for their
    varying offsets prior to stacking.

    It can be instantiated directly by passing arrays of times and velocities defining knots of a piecewise linear
    velocity function or created from other types of data by calling a corresponding `classmethod`:
    * `from_file` - from a file in VFUNC format with time-velocity pairs,
    * `from_constant_velocity` - from a single velocity returned for all times,
    * `from_stacking_velocities` - from other stacking velocities with given weights.

    However, usually a stacking velocity instance is not created directly, but is obtained as a result of calling the
    following methods:
    * :func:`~semblance.Semblance.calculate_stacking_velocity` - to run an automatic algorithm for stacking velocity
      computation by vertical velocity semblance,
    * :func:`StackingVelocityField.__call__` - to interpolate a stacking velocity at passed field coordinates given a
      created or loaded velocity field.

    The resulting object is callable and returns stacking velocities for given times.

    Examples
    --------
    Stacking velocity can be automatically calculated for a CDP gather by its semblance:
    >>> survey = Survey(path, header_index=["INLINE_3D", "CROSSLINE_3D"], header_cols="offset")
    >>> gather = survey.sample_gather().sort(by="offset")
    >>> semblance = gather.calculate_semblance(velocities=np.linspace(1400, 5000, 200), win_size=8)
    >>> velocity = semblance.calculate_stacking_velocity()

    Or it can be interpolated from a velocity field (loaded from a file in this case):
    >>> field = StackingVelocityField.from_file(field_path).create_interpolator("idw")
    >>> coords = (inline, crossline)
    >>> velocity = field(coords)

    Parameters
    ----------
    times : 1d array-like
        An array with time values for which stacking velocity was picked. Measured in milliseconds.
    velocities : 1d array-like
        An array with stacking velocity values, matching the length of `times`. Measured in meters/seconds.
    coords : Coordinates or None, optional, defaults to None
        Spatial coordinates of the stacking velocity. If not given, the created instance won't be able to be added to a
        `StackingVelocityField`.

    Attributes
    ----------
    data_x : 1d np.ndarray
        An array with time values for which stacking velocity was picked. Measured in milliseconds.
    data_y : 1d np.ndarray
        An array with stacking velocity values, matching the length of `data_x`. Measured in meters/seconds.
    interpolator : callable
        An interpolator returning velocity value by given time.
    coords : Coordinates or None
        Spatial coordinates of the stacking velocity.
    """
<<<<<<< HEAD
    def __init__(self):
        self.interpolator = lambda times: np.zeros_like(times, dtype=np.float32)
        self.times = None
        self.velocities = None
        self.coords = None

    @classmethod
    def from_points(cls, times, velocities, coords=None):
        """Init stacking velocity from arrays of times and corresponding velocities.

        The resulting object performs linear velocity interpolation between points given. Linear extrapolation is
        performed outside of the defined times range.

        Parameters
        ----------
        times : 1d array-like
            An array with time values for which stacking velocity was picked. Measured in milliseconds.
        velocities : 1d array-like
            An array with stacking velocity values, matching the length of `times`. Measured in meters/seconds.
        inline : int, optional, defaults to None
            An inline of the created stacking velocity. If `None`, the created instance won't be able to be added to a
            `VelocityCube`.
        crossline : int, optional, defaults to None
            A crossline of the created stacking velocity. If `None`, the created instance won't be able to be added to
            a `VelocityCube`.
=======
    def __init__(self, times, velocities, coords=None):
        super().__init__(times, velocities, coords=coords)
>>>>>>> b6a5e488

    @property
    def times(self):
        """1d np.ndarray: An array with time values for which stacking velocity was picked. Measured in
        milliseconds."""
        return self.data_x

    @property
    def velocities(self):
        """1d np.ndarray: An array with stacking velocity values, matching the length of `times`. Measured in
        meters/seconds."""
        return self.data_y

    def validate_data(self):
        """Validate whether `times` and `velocities` are 1d arrays of the same shape and all stacking velocities are
        positive."""
        super().validate_data()
        if (self.velocities < 0).any():
            raise ValueError("Velocity values must be positive")
<<<<<<< HEAD

        self = cls()
        self.times = times
        self.velocities = velocities
        self.interpolator = interp1d(times, velocities)
        self.coords = coords
        return self

    @classmethod
    def from_weighted_instances(cls, instances, weights=None, coords=None):
        instances = to_list(instances)
        if weights is None:
            weights = np.ones_like(instances)
            weights /= weights.sum()
        weights = np.array(weights)
        times = np.unique(np.concatenate([inst.times for inst in instances]))
        velocities = np.stack([inst(times) for inst in instances])
        return cls.from_points(times, (velocities * weights[:, None]).sum(axis=0), coords=coords)

    @classmethod
    def from_file(cls, path, coords_cols=("INLINE_3D", "CROSSLINE_3D")):
        """Init stacking velocity from a file with vertical functions in Paradigm Echos VFUNC format.

        The file must have exactly one record with the following structure:
        VFUNC [inline] [crossline]
        [time_1] [velocity_1] [time_2] [velocity_2] ... [time_n] [velocity_n]

        The resulting object performs linear velocity interpolation between points given. Linear extrapolation is
        performed outside of the defined times range.

        Parameters
        ----------
        path : str
            A path to the source file.
=======

    @classmethod
    def from_stacking_velocities(cls, velocities, weights=None, coords=None):
        """Init stacking velocity by averaging other stacking velocities with given weights.

        Parameters
        ----------
        velocities : StackingVelocity or list of StackingVelocity
            Stacking velocities to be aggregated.
        weights : float or list of floats or None, optional, defaults to None
            Weight of each item in `velocities`. If not given, equal weights are assigned to all items and thus mean
            stacking velocity is calculated.
        coords : Coordinates or None, optional, defaults to None
            Spatial coordinates of the created stacking velocity. If not given, the created instance won't be able to
            be added to a `StackingVelocityField`.
>>>>>>> b6a5e488

        Returns
        -------
        self : StackingVelocity
<<<<<<< HEAD
            Loaded stacking velocity instance.
        """
        coord_x, coord_y, times, velocities = read_single_vfunc(path)
        coords = Coordinates(coord_x, coord_y, names=coords_cols)
        return cls.from_points(times, velocities, coords=coords)
=======
            Created stacking velocity instance.
        """
        velocities = to_list(velocities)
        if weights is None:
            weights = np.ones_like(velocities) / len(velocities)
        weights = np.array(weights)
        times = np.unique(np.concatenate([vel.times for vel in velocities]))
        velocities = (np.stack([vel(times) for vel in velocities]) * weights[:, None]).sum(axis=0)
        return cls(times, velocities, coords=coords)
>>>>>>> b6a5e488

    @classmethod
    def from_constant_velocity(cls, velocity, coords=None):
        """Init stacking velocity from a single velocity returned for all times.

        Parameters
        ----------
        velocity : float
            Stacking velocity returned for all times.
        coords : Coordinates or None, optional, defaults to None
            Spatial coordinates of the created stacking velocity. If not given, the created instance won't be able to
            be added to a `StackingVelocityField`.

        Returns
        -------
        self : StackingVelocity
            Created stacking velocity instance.
        """
<<<<<<< HEAD
        return cls.from_points([0, 10000], [velocity, velocity], coords=coords)

    def dump(self, path):
        """Dump stacking velocities to a file in VFUNC format.

        Notes
        -----
        See more about the format in :func:`~utils.file_utils.dump_vfunc`.

        Parameters
        ----------
        path : str
            A path to the created file.
        """
        if not self.has_coords:
            raise ValueError("StackingVelocity instance can be dumped only if it has well-defined coordinates")
        dump_vfunc(path, [(*self.coords, self.times, self.velocities)])

    @property
    def has_coords(self):
        """bool: Whether stacking velocity inline and crossline are not-None."""
        return self.coords is not None

    def get_coords(self, *args, **kwargs):
        """Get spatial coordinates of the stacking velocity.

        Ignores all passed arguments but accept them to preserve general `get_coords` interface.

        Returns
        -------
        coords : Coordinates
            Stacking velocity spatial coordinates.
        """
        _ = args, kwargs
        return self.coords
=======
        return cls([0, 10000], [velocity, velocity], coords=coords)
>>>>>>> b6a5e488

    def __call__(self, times):
        """Return stacking velocities for given `times`.

        Parameters
        ----------
        times : 1d array-like
            An array with time values. Measured in milliseconds.

        Returns
        -------
        velocities : 1d np.ndarray
            An array with stacking velocity values, matching the length of `times`. Measured in meters/seconds.
        """
        return np.maximum(super().__call__(times), 0)<|MERGE_RESOLUTION|>--- conflicted
+++ resolved
@@ -2,12 +2,7 @@
 
 import numpy as np
 
-<<<<<<< HEAD
-from ..utils.interpolation import interp1d
-from ..utils import to_list, read_single_vfunc, dump_vfunc, Coordinates
-=======
 from ..utils import to_list, VFUNC
->>>>>>> b6a5e488
 
 
 class StackingVelocity(VFUNC):
@@ -66,36 +61,8 @@
     coords : Coordinates or None
         Spatial coordinates of the stacking velocity.
     """
-<<<<<<< HEAD
-    def __init__(self):
-        self.interpolator = lambda times: np.zeros_like(times, dtype=np.float32)
-        self.times = None
-        self.velocities = None
-        self.coords = None
-
-    @classmethod
-    def from_points(cls, times, velocities, coords=None):
-        """Init stacking velocity from arrays of times and corresponding velocities.
-
-        The resulting object performs linear velocity interpolation between points given. Linear extrapolation is
-        performed outside of the defined times range.
-
-        Parameters
-        ----------
-        times : 1d array-like
-            An array with time values for which stacking velocity was picked. Measured in milliseconds.
-        velocities : 1d array-like
-            An array with stacking velocity values, matching the length of `times`. Measured in meters/seconds.
-        inline : int, optional, defaults to None
-            An inline of the created stacking velocity. If `None`, the created instance won't be able to be added to a
-            `VelocityCube`.
-        crossline : int, optional, defaults to None
-            A crossline of the created stacking velocity. If `None`, the created instance won't be able to be added to
-            a `VelocityCube`.
-=======
     def __init__(self, times, velocities, coords=None):
         super().__init__(times, velocities, coords=coords)
->>>>>>> b6a5e488
 
     @property
     def times(self):
@@ -115,42 +82,6 @@
         super().validate_data()
         if (self.velocities < 0).any():
             raise ValueError("Velocity values must be positive")
-<<<<<<< HEAD
-
-        self = cls()
-        self.times = times
-        self.velocities = velocities
-        self.interpolator = interp1d(times, velocities)
-        self.coords = coords
-        return self
-
-    @classmethod
-    def from_weighted_instances(cls, instances, weights=None, coords=None):
-        instances = to_list(instances)
-        if weights is None:
-            weights = np.ones_like(instances)
-            weights /= weights.sum()
-        weights = np.array(weights)
-        times = np.unique(np.concatenate([inst.times for inst in instances]))
-        velocities = np.stack([inst(times) for inst in instances])
-        return cls.from_points(times, (velocities * weights[:, None]).sum(axis=0), coords=coords)
-
-    @classmethod
-    def from_file(cls, path, coords_cols=("INLINE_3D", "CROSSLINE_3D")):
-        """Init stacking velocity from a file with vertical functions in Paradigm Echos VFUNC format.
-
-        The file must have exactly one record with the following structure:
-        VFUNC [inline] [crossline]
-        [time_1] [velocity_1] [time_2] [velocity_2] ... [time_n] [velocity_n]
-
-        The resulting object performs linear velocity interpolation between points given. Linear extrapolation is
-        performed outside of the defined times range.
-
-        Parameters
-        ----------
-        path : str
-            A path to the source file.
-=======
 
     @classmethod
     def from_stacking_velocities(cls, velocities, weights=None, coords=None):
@@ -166,18 +97,10 @@
         coords : Coordinates or None, optional, defaults to None
             Spatial coordinates of the created stacking velocity. If not given, the created instance won't be able to
             be added to a `StackingVelocityField`.
->>>>>>> b6a5e488
 
         Returns
         -------
         self : StackingVelocity
-<<<<<<< HEAD
-            Loaded stacking velocity instance.
-        """
-        coord_x, coord_y, times, velocities = read_single_vfunc(path)
-        coords = Coordinates(coord_x, coord_y, names=coords_cols)
-        return cls.from_points(times, velocities, coords=coords)
-=======
             Created stacking velocity instance.
         """
         velocities = to_list(velocities)
@@ -187,7 +110,6 @@
         times = np.unique(np.concatenate([vel.times for vel in velocities]))
         velocities = (np.stack([vel(times) for vel in velocities]) * weights[:, None]).sum(axis=0)
         return cls(times, velocities, coords=coords)
->>>>>>> b6a5e488
 
     @classmethod
     def from_constant_velocity(cls, velocity, coords=None):
@@ -206,45 +128,7 @@
         self : StackingVelocity
             Created stacking velocity instance.
         """
-<<<<<<< HEAD
-        return cls.from_points([0, 10000], [velocity, velocity], coords=coords)
-
-    def dump(self, path):
-        """Dump stacking velocities to a file in VFUNC format.
-
-        Notes
-        -----
-        See more about the format in :func:`~utils.file_utils.dump_vfunc`.
-
-        Parameters
-        ----------
-        path : str
-            A path to the created file.
-        """
-        if not self.has_coords:
-            raise ValueError("StackingVelocity instance can be dumped only if it has well-defined coordinates")
-        dump_vfunc(path, [(*self.coords, self.times, self.velocities)])
-
-    @property
-    def has_coords(self):
-        """bool: Whether stacking velocity inline and crossline are not-None."""
-        return self.coords is not None
-
-    def get_coords(self, *args, **kwargs):
-        """Get spatial coordinates of the stacking velocity.
-
-        Ignores all passed arguments but accept them to preserve general `get_coords` interface.
-
-        Returns
-        -------
-        coords : Coordinates
-            Stacking velocity spatial coordinates.
-        """
-        _ = args, kwargs
-        return self.coords
-=======
         return cls([0, 10000], [velocity, velocity], coords=coords)
->>>>>>> b6a5e488
 
     def __call__(self, times):
         """Return stacking velocities for given `times`.
