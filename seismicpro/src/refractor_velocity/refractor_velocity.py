--- conflicted
+++ resolved
@@ -6,7 +6,7 @@
 from scipy.optimize import minimize
 from sklearn.linear_model import SGDRegressor
 
-from .utils import get_param_names, postprocess_params, read_rv, dump_rv, calc_df_to_dump
+from .utils import get_param_names, postprocess_params, load_rv, dump_rv, calc_df_to_dump
 from ..muter import Muter
 from ..decorators import batch_method, plotter
 from ..utils import set_ticks, set_text_formatting, Coordinates
@@ -214,7 +214,6 @@
         return self
 
     @classmethod
-<<<<<<< HEAD
     def from_file(cls, path, encoding="UTF-8"):
         """Load parameters from a file and create a RefractorVelocity instance from the loaded parameters.
 
@@ -232,14 +231,14 @@
         self : RefractorVelocity
             RefractorVelocity instance created from a file.
         """
-        coords_list, params_list = read_rv(path, encoding)
-        return cls(max_offset=None, coords=coords_list[0], **params_list[0])
+        coords_list, params_list, max_offset_list = load_rv(path, encoding)
+        if len(coords_list) > 1:
+            raise ValueError("The loaded file contains more than one set of RefractorVelocity parameters.")
+        return cls(coords=coords_list[0], **params_list[0]) # TODO: update when max_offset attribute will added.
+        # return cls(max_offset=max_offset_list[0], coords=coords_list[0], **params_list[0])
 
     @classmethod
     def from_constant_velocity(cls, velocity, max_offset=None, coords=None):
-=======
-    def from_constant_velocity(cls, velocity, coords=None):
->>>>>>> ba754a07
         """Define a 1-layer near-surface velocity model with given velocity of the first layer and zero intercept time.
 
         Parameters
@@ -486,8 +485,8 @@
     def create_muter(self, delay=0, velocity_reduction=0):
         return Muter.from_refractor_velocity(self, delay=delay, velocity_reduction=velocity_reduction)
 
-    def dump(self, path, encoding="UTF-8", col_space=11):
-        """Save the RefractorVelocity instance to a file. Coords should be preloaded.
+    def dump(self, path, encoding="UTF-8", min_col_size=11):
+        """Dump the RefractorVelocity instance to a file. Coords should be preloaded.
 
         File example:
         SourceX   SourceY        t0        x1        v1        v2 max_offset
@@ -499,9 +498,8 @@
             Path to a file.
         encoding : str, optional, defaults to "UTF-8"
             File encoding.
-        col_size : int, defaults to 10
-            Size of each columns in file. `col_size` will be increased for coordinate columns if coordinate names
-            are longer.
+        min_col_size : int, defaults to 11
+            Minimum size of each columns in file.
 
         Returns
         -------
@@ -515,7 +513,7 @@
         """
         if self.coords is None:
             raise ValueError("`coords` attribute should be defined.")
-        dump_rv(calc_df_to_dump(self), path=path, encoding=encoding, col_space=col_space)
+        dump_rv([calc_df_to_dump(self)], path=path, encoding=encoding, col_space=min_col_size)
         return self
 
     @plotter(figsize=(10, 5), args_to_unpack="compare_to")
