"""Implements a RefractorVelocityField class which stores near-surface velocity models calculated at different field
location and allows for their spatial interpolation"""

from textwrap import dedent
from functools import partial, cached_property

import numpy as np
import pandas as pd
from tqdm.auto import tqdm

from .refractor_velocity import RefractorVelocity
from .interactive_plot import FitPlot
from .utils import get_param_names, postprocess_params, dump_refractor_velocities, load_refractor_velocities
from ..field import SpatialField
from ..utils import to_list, get_coords_cols, Coordinates, IDWInterpolator
from ..const import HDR_FIRST_BREAK


class RefractorVelocityField(SpatialField):
    """A class for storing near-surface velocity models calculated at different field location and interpolating them
    spatially over the whole field.

    Refractor velocities used to compute a depth model of the very first layers are usually estimated on a sparse grid
    of inlines and crosslines and then interpolated over the whole field in order to reduce computational costs. Such
    interpolation can be performed by `RefractorVelocityField` which provides an interface to obtain a velocity model
    of an upper part of the section at given spatial coordinates via its `__call__` and `interpolate` methods.

<<<<<<< HEAD
    A field can be populated with refractor velocities in 3 main ways:
    - by passing precalculated velocities in the `__init__`,
    - by creating an empty field and then iteratively updating it with estimated velocities using `update`.
    - by creating a fully populated field using `from_survey`.
=======
    A field can be populated with velocity models in 3 main ways:
    - by passing precalculated velocities in the `__init__`,
    - by creating an empty field and then iteratively updating it with estimated velocities using `update`.
    - by loading a field from a file with velocity models parameters and coords by using `from_file`.
>>>>>>> a9145944

    After all velocities are added, field interpolator should be created to make the field callable. It can be done
    either manually by executing `create_interpolator` method or automatically during the first call to the field if
    `auto_create_interpolator` flag was set to `True` upon field instantiation. Manual interpolator creation is useful
    when one wants to fine-tune its parameters or the field should be later passed to different processes (e.g. in a
    pipeline with prefetch with `mpc` target) since otherwise the interpolator will be independently created in all the
    processes.

    Examples
    --------
    A field can be created empty and updated with instances of `RefractorVelocity` class:
    >>> field = RefractorVelocityField()
    >>> rv = RefractorVelocity(t0=100, x1=1500, v1=1600, v2=2200,
                               coords=Coordinates((150, 80), names=("INLINE_3D", "CROSSLINE_3D")))
    >>> field.update(rv)

    Or created from precalculated instances:
    >>> field = RefractorVelocityField(list_of_rv)

<<<<<<< HEAD
    Usually a field is directly created from a survey with loaded first breaks:
    >>> field = RefractorVelocityField.from_survey(survey, n_refractors=2)

    Note that in both these cases all velocity models in the filed must describe the same number of refractors.
=======
    Or created from paramerets and coords loaded from a file:
    >>> field = RefractorVelocityField.from_file(path_to_file)

    Note that in both these cases all velocity models in the field must describe the same number of refractors.
>>>>>>> a9145944

    Velocity models of an upper part of the section are usually estimated independently of one another and thus may
    appear inconsistent. `refine` method allows utilizing local information about near-surface conditions to refit
    the field:
    >>> field = field.refine()

    Only fields that were constructed directly from offset-traveltime data can be refined.

    Field interpolator will be created automatically upon the first call by default, but one may do it explicitly by
    executing `create_interpolator` method:
    >>> field.create_interpolator("rbf")

    Now the field allows for velocity interpolation at given coordinates:
    >>> rv = field((100, 100))

    Or can be passed directly to some gather processing methods:
    >>> gather = survey.sample_gather().apply_lmo(field)

    Parameters
    ----------
    items : RefractorVelocity or list of RefractorVelocity, optional
        Velocity models to be added to the field on instantiation. If not given, an empty field is created.
    n_refractors : int, optional
        The number of refractors described by the field. Inferred automatically on the first update if not given.
    survey : Survey, optional
        A survey described by the field.
    is_geographic : bool, optional
        Coordinate system of the field: either geographic (e.g. (CDP_X, CDP_Y)) or line-based (e.g. (INLINE_3D,
        CROSSLINE_3D)). Inferred automatically on the first update if not given.
    auto_create_interpolator : bool, optional, defaults to True
        Whether to automatically create default interpolator (RBF for more than 3 items in the field or IDW otherwise)
        upon the first call to the field.

    Attributes
    ----------
    survey : Survey or None
        A survey described by the field. `None` if not specified during instantiation.
    n_refractors : int or None
        The number of refractors described by the field. `None` for an empty field if was not specified during
        instantiation.
    item_container : dict
        A mapping from coordinates of field items as 2-element tuples to the items themselves.
    is_geographic : bool
        Whether coordinate system of the field is geographic. `None` for an empty field if was not specified during
        instantiation.
    coords_cols : tuple with 2 elements or None
        Names of SEG-Y trace headers representing coordinates of items in the field. `None` if names of coordinates are
        mixed or the field is empty.
    interpolator : SpatialInterpolator or None
        Field data interpolator.
    is_dirty_interpolator : bool
        Whether the field was updated after the interpolator was created.
    auto_create_interpolator : bool
        Whether to automatically create default interpolator (RBF for more than 3 items in the field or IDW otherwise)
        upon the first call to the field.
    """
    item_class = RefractorVelocity

    def __init__(self, items=None, n_refractors=None, survey=None, is_geographic=None, auto_create_interpolator=True):
        self.n_refractors = n_refractors
        super().__init__(items, survey, is_geographic, auto_create_interpolator)

    @classmethod  # pylint: disable-next=too-many-arguments
    def from_survey(cls, survey, is_geographic=None, init=None, bounds=None, n_refractors=None, max_offset=None,
                    min_velocity_step=1, min_refractor_size=1, loss='L1', huber_coef=20, tol=1e-5, bar=True,
                    first_breaks_col=HDR_FIRST_BREAK, **kwargs):
        """Create the field from fitted near-surface velocity models for each gather (or supergather) in the survey.

        The method creates subsample of the offsets and times of first breaks from the survey headers, splits it by
        the gathers and uses the splitted data to calculate a velocity models.
        Offsets and times of breaks should be preloaded to the survey. Also coords should be preloaded too.

        Read :class:~`RefractorVelocity` docs for more information about the calculating velocity model.

        Parameters
        ----------
        survey : Survey
            Survey with preloaded offsets, time of first break, and coords.
        is_geographic : bool, optional
            Coordinate system of the field: either geographic (e.g. (CDP_X, CDP_Y)) or line-based (e.g. (INLINE_3D,
            CROSSLINE_3D)). Inferred automatically on the first update if not given.
        init : dict, optional
            Initial values of all velocity models parameters.
        bounds : dict, optional
            Lower and upper bounds of all velocity models parameters.
        n_refractors : int, optional
            The number of refractors described by the all velocities model.
        max_offset : float, optional
            Maximum offset reliably described by the all velocities models. Inferred automatically by `survey`, but
            should be preferably explicitly passed.
        loss : str, defaults to "L1"
            Loss function to be minimized. Should be one of "MSE", "huber", "L1", "soft_L1", or "cauchy".
        huber_coef : float, default to 20
            Coefficient for Huber loss function.
        min_velocity_step : int, or 1d array-like with shape (n_refractors - 1,), optional, defaults to 1
            Minimum difference between velocities of two adjacent refractors. Default value ensures that velocities are
            strictly increasing.
        min_refractor_size : int, or 1d array-like with shape (n_refractors,), optional, defaults to 1
            Minimum offset range covered by each refractor. Default value ensures that refractors do not degenerate
            into single points.
        tol : float, optional, defaults to 1e-5
            Precision goal for the value of loss in the stopping criterion.
        bar : bool, optional, defualt to True
            Whether to show field calculating progress bar.
        first_breaks_col : str, optional, defaults to :const:`~const.HDR_FIRST_BREAK`
            Column name from `survey.headers` where times of first break are stored.
        kwargs : misc, optional
            Additional `SLSQP` options, see https://docs.scipy.org/doc/scipy/reference/optimize.minimize-slsqp.html for
            more details.

        Raises
        ------
        ValueError
            If survey does not contain any indices.
            If all `init`, `bounds`, and `n_refractors` are `None`.
            If coords value non-unique for any one gather.
        """
        if survey.n_gathers < 1:
            raise ValueError("Survey is empty.")
        if all(param is None for param in (init, bounds, n_refractors)):
            raise ValueError("At least one of `init`, `bounds` or `n_refractors` must be defined")
        rv_list = []
        coords_name = get_coords_cols(survey.indexed_by)
        # get only the needed data from survey headers.
        survey_headers = survey[['offset', first_breaks_col] + list(coords_name)]
        max_offset = survey_headers[:, 0].max() if max_offset is None else max_offset
        for idx in tqdm(survey.indices, desc="Calculate velocity models", disable=not bar):
            trace_idx = survey.get_traces_locs([idx])
            gather_data = survey_headers[trace_idx]
            offsets = gather_data[:, 0]
            times = gather_data[:, 1]
            coords_value = gather_data[:, 2:]
            if (coords_value != coords_value[0]).any():
                raise ValueError(f"Coordinates non-unique for gather with index {idx}.")
            coords = Coordinates(names=coords_name, coords=coords_value[0])
            rv = RefractorVelocity.from_first_breaks(offsets, times, init, bounds, n_refractors, max_offset,
                                                     min_velocity_step, min_refractor_size, loss, huber_coef, tol,
                                                     coords=coords, **kwargs)
            rv_list.append(rv)
        return cls(items=rv_list, survey=survey, is_geographic=is_geographic)

    @classmethod
    def from_file(cls, path, survey=None, is_geographic=None, encoding="UTF-8"):
        """Create the field from the near-surface velocity models loaded from a file.

        The file should define a near-surface velocity model at one or more field locations and have the following
        structure:
        - The first row contains names of the Coordinates parameters ("name_x", "name_y", "coord_x", "coord_y") and
        names of the RefractorVelocity parameters ("t0", "x1"..."x{n-1}", "v1"..."v{n}").
        - Each next line contains the coords names, coords values, and parameters values of one RefractorVelocity.

        File example:
         name_x     name_y    coord_x    coord_y        t0        x1        v1        v2
        SourceX    SourceY    1111100    2222220     50.00   1000.00   1500.00   2000.00
        ...
        SourceX    SourceY    1111200    2222240     60.00   1050.00   1550.00   1950.00

        Parameters
        ----------
        path : str
            path to the file.
        survey : Survey, optional
            A :class:`~survey.Survey` described by the field.
        is_geographic : bool, optional
            Coordinate system of the field: either geographic (e.g. (CDP_X, CDP_Y)) or line-based (e.g. (INLINE_3D,
            CROSSLINE_3D)). Inferred from coordinates of the first `RefractorVelocity` in the file if not given.
        encoding : str, optional, defaults to "UTF-8"
            File encoding.

        Returns
        -------
        self : RefractorVelocityField
            RefractorVelocityField instance created from a file.
        """
        return cls(load_refractor_velocity(path, encoding), survey=survey, is_geographic=is_geographic)

    @property
    def param_names(self):
        """list of str: Names of model parameters."""
        if self.n_refractors is None:
            raise ValueError("The number of refractors is undefined")
        return get_param_names(self.n_refractors)

    @cached_property
    def is_fit(self):
        """bool: Whether the field was constructed directly from offset-traveltime data."""
        return all(item.is_fit for item in self.items)

    @cached_property
    def mean_velocity(self):
        """RefractorVelocity: Mean near-surface velocity model over the field."""
        return self.construct_item(self.values.mean(axis=0), coords=None)

    def __str__(self):
        """Print field metadata including descriptive statistics of the near-surface velocity model, coordinate system
        and created interpolator."""
        msg = super().__str__() + dedent(f"""\n
        Number of refractors:      {self.n_refractors}
        Is fit from first breaks:  {self.is_fit}
        """)

        if not self.is_empty:
            params_df = pd.DataFrame(self.values, columns=self.param_names)
            params_stats_str = params_df.describe().iloc[1:].T.to_string(col_space=8, float_format="{:.02f}".format)
            msg += f"""\nDescriptive statistics of the near-surface velocity model:\n{params_stats_str}"""

        return msg

    def validate_items(self, items):
        """Check if the field can be updated with the provided `items`."""
        super().validate_items(items)
        n_refractors_set = {item.n_refractors for item in items}
        if self.n_refractors is not None:
            n_refractors_set.add(self.n_refractors)
        if len(n_refractors_set) != 1:
            raise ValueError("Each RefractorVelocity must describe the same number of refractors as the field")

<<<<<<< HEAD
=======
    @classmethod
    def from_file(cls, path, survey=None, is_geographic=None, auto_create_interpolator=True, encoding="UTF-8"):
        """Load the field with velocity models from a file.

        The file should define a near-surface velocity models at one or more field locations and have the following
        structure:
        - The first row contains names of the Coordinates parameters ("name_x", "name_y", "x", "y") and
        names of the RefractorVelocity parameters ("t0", "x1"..."x{n-1}", "v1"..."v{n}").
        - Each next row contains the coords names, coords values, and parameters values of one RefractorVelocity.

        File example:
         name_x     name_y          x          y        t0        x1        v1        v2
        SourceX    SourceY    1111100    2222220     50.00   1000.00   1500.00   2000.00
        ...
        SourceX    SourceY    1111200    2222240     60.00   1050.00   1550.00   1950.00

        Parameters
        ----------
        path : str
            path to the file.
        survey : Survey, optional
            A :class:`~survey.Survey` described by the field.
        is_geographic : bool, optional
            Coordinate system of the field: either geographic (e.g. (CDP_X, CDP_Y)) or line-based (e.g. (INLINE_3D,
            CROSSLINE_3D)). Inferred from coordinates of the first `RefractorVelocity` in the file if not given.
        auto_create_interpolator : bool, optional, defaults to True
            Whether to automatically create default interpolator (RBF for more than 3 items in the field or IDW
            otherwise) upon the first call to the field.
        encoding : str, optional, defaults to "UTF-8"
            File encoding.

        Returns
        -------
        self : RefractorVelocityField
            RefractorVelocityField instance created from a file.
        """
        return cls(load_refractor_velocities(path, encoding), survey=survey, is_geographic=is_geographic,
                   auto_create_interpolator=auto_create_interpolator)

>>>>>>> a9145944
    def update(self, items):
        """Add new items to the field. All passed `items` must have not-None coordinates and describe the same number
        of refractors as the field.

        Parameters
        ----------
        items : RefractorVelocity or list of RefractorVelocity
            Items to add to the field.

        Returns
        -------
        self : RefractorVelocityField
            `self` with new items added. Changes `item_container` inplace and sets the `is_dirty_interpolator` flag to
            `True` if the `items` list is not empty. Sets `is_geographic` flag and `n_refractors` attribute during the
            first update if they were not defined during field creation. Resets `coords_cols` attribute if headers,
            defining coordinates of any item being added, differ from those of the field.

        Raises
        ------
        TypeError
            If wrong type of items were found.
        ValueError
            If any of the passed items have `None` coordinates or describe not the same number of refractors as the
            field.
        """
        items = to_list(items)
        super().update(items)
        if items:
            self.n_refractors = items[0].n_refractors
        return self

    @staticmethod
    def item_to_values(item):
        """Convert a field item to a 1d `np.ndarray` of its values being interpolated."""
        return np.array(list(item.params.values()))

    def _interpolate(self, coords):
        """Interpolate field values at given `coords` and postprocess them so that the following constraints are
        satisfied:
        - Intercept time is non-negative,
        - Crossover offsets are non-negative and increasing,
        - Velocities of refractors are non-negative and increasing.
        `coords` are guaranteed to be a 2d `np.ndarray` with shape (n_coords, 2), converted to the coordinate system of
        the field."""
        values = self.interpolator(coords)
        return postprocess_params(values)

    def construct_item(self, values, coords):
        """Construct an instance of `RefractorVelocity` from its `values` at given `coords`."""
        return self.item_class(**dict(zip(self.param_names, values)), coords=coords)

    def _get_refined_values(self, interpolator_class, min_refractor_points=0, min_refractor_points_quantile=0):
        """Redefine parameters of velocity models for refractors that contain small number of points and may thus have
        produced noisy estimates during fitting.

        Parameters of such refractors are redefined using an interpolator of the given type constructed over all
        well-fit data of the field.

        The number of points in a refractor of a given field item is considered to be small if it is less than:
        - 2 or `min_refractor_points`,
        - A quantile of the number of points in the very same refractor over the whole field defined by
          `min_refractor_points_quantile`.
        """
        coords = self.coords
        values = self.values
        refined_values = np.empty_like(values)

        # Calculate the number of point in each refractor for velocity models that were fit
        n_refractor_points = np.full((self.n_items, self.n_refractors), fill_value=np.nan)
        for i, rv in enumerate(self.item_container.values()):
            if rv.is_fit:
                bin_edges = [0] + [rv.params[f"x{i}"] for i in range(1, rv.n_refractors)] + [rv.max_offset]
                n_refractor_points[i] = np.histogram(rv.offsets, bin_edges, density=False)[0]
        n_refractor_points[:, np.isnan(n_refractor_points).all(axis=0)] = 0

        # Calculate minimum acceptable number of points in each refractor, should be at least 2
        min_refractor_points = np.maximum(np.nanquantile(n_refractor_points, min_refractor_points_quantile, axis=0),
                                          max(2, min_refractor_points))
        ignore_mask = n_refractor_points < min_refractor_points
        ignore_mask[:, ignore_mask.all(axis=0)] = False  # Use a refractor anyway if it is ignored for all items

        # Refine t0 using only items with well-fit first refractor
        refined_values[:, 0] = interpolator_class(coords[~ignore_mask[:, 0]], values[~ignore_mask[:, 0], 0])(coords)

        # Refine crossover offsets using only items with well-fit neighboring refractors
        for i in range(1, self.n_refractors):
            proper_items_mask = ~(ignore_mask[:, i - 1] | ignore_mask[:, i])
            refined_values[:, i] = interpolator_class(coords[proper_items_mask], values[proper_items_mask, i])(coords)

        # Refine velocities using only items with well-fit corresponding refractor
        for i in range(self.n_refractors, 2 * self.n_refractors):
            proper_items_mask = ~ignore_mask[:, i - self.n_refractors]
            refined_values[:, i] = interpolator_class(coords[proper_items_mask], values[proper_items_mask, i])(coords)

        # Postprocess refined values
        return postprocess_params(refined_values)

    def _get_smoothed_values(self, radius=None, neighbors=None, min_refractor_points=0,
                             min_refractor_points_quantile=0):
        """Average refractor parameters within a given `radius` while ignoring refractors that contain less points
        than:
        - 2 or `min_refractor_points`,
        - A quantile of the number of points in the very same refractor over the whole field defined by
          `min_refractor_points_quantile`.
        """
        if radius is None:
            radius = self.default_neighborhood_radius
        smoother = partial(IDWInterpolator, radius=radius, neighbors=neighbors, dist_transform=0)
        return self._get_refined_values(smoother, min_refractor_points, min_refractor_points_quantile)

    def create_interpolator(self, interpolator, min_refractor_points=0, min_refractor_points_quantile=0, **kwargs):
        """Create a field interpolator whose name is defined by `interpolator`.

        Available options are:
        - "idw" - to create `IDWInterpolator`,
        - "delaunay" - to create `DelaunayInterpolator`,
        - "ct" - to create `CloughTocherInterpolator`,
        - "rbf" - to create `RBFInterpolator`.

        Parameters
        ----------
        interpolator : str
            Name of the interpolator to create.
        min_refractor_points : int, optional, defaults to 0
            Ignore parameters of refractors with less than `min_refractor_points` points during interpolation.
        min_refractor_points_quantile : float, optional, defaults to 0
            Defines quantiles of the number of points in each refractor of the field. Parameters of refractors with
            less points than the corresponding quantile are ignored during interpolation.
        kwargs : misc, optional
            Additional keyword arguments to be passed to the constructor of interpolator class.

        Returns
        -------
        field : Field
            A field with created interpolator. Sets `is_dirty_interpolator` flag to `False`.
        """
        interpolator_class = self._get_interpolator_class(interpolator)
        values = self._get_refined_values(interpolator_class, min_refractor_points, min_refractor_points_quantile)
        self.interpolator = interpolator_class(self.coords, values, **kwargs)
        self.is_dirty_interpolator = False
        return self

    def smooth(self, radius=None, neighbors=4, min_refractor_points=0, min_refractor_points_quantile=0):
        """Smooth the field by averaging its velocity models within given radius.

        Parameters
        ----------
        radius : positive float, optional
            Spatial window radius (Euclidean distance). Equals to `self.default_neighborhood_radius` if not given.
        neighbors : int, optional, defaults to 4
            The number of neighbors to use for averaging if no velocities are considered to be well-fit in given
            `radius` according to provided `min_refractor_points` and `min_refractor_points_quantile`.
        min_refractor_points : int, optional, defaults to 0
            Ignore parameters of refractors with less than `min_refractor_points` points during averaging.
        min_refractor_points_quantile : float, optional, defaults to 0
            Defines quantiles of the number of points in each refractor of the field. Parameters of refractors with
            less points than the corresponding quantile are ignored during averaging.

        Returns
        -------
        field : RefractorVelocityField
            Smoothed field.
        """
        if self.is_empty:
            return type(self)(survey=self.survey, is_geographic=self.is_geographic)

        smoothed_values = self._get_smoothed_values(radius, neighbors, min_refractor_points,
                                                    min_refractor_points_quantile)
        smoothed_items = [self.construct_item(val, rv.coords) for rv, val in zip(self.items, smoothed_values)]
        return type(self)(smoothed_items, n_refractors=self.n_refractors, survey=self.survey,
                          is_geographic=self.is_geographic)

    def refine(self, radius=None, neighbors=4, min_refractor_points=0, min_refractor_points_quantile=0,
               relative_bounds_size=0.25, bar=True):
        """Refine the field by first smoothing it and then refitting each velocity model within narrow parameter bounds
        around smoothed values. Only fields that were constructed directly from offset-traveltime data can be refined.

        Parameters
        ----------
        radius : positive float, optional
            Spatial window radius for smoothing (Euclidean distance). Equals to `self.default_neighborhood_radius` if
            not given.
        neighbors : int, optional, defaults to 4
            The number of neighbors to use for smoothing if no velocities are considered to be well-fit in given
            `radius` according to provided `min_refractor_points` and `min_refractor_points_quantile`.
        min_refractor_points : int, optional, defaults to 0
            Ignore parameters of refractors with less than `min_refractor_points` points during smoothing.
        min_refractor_points_quantile : float, optional, defaults to 0
            Defines quantiles of the number of points in each refractor of the field. Parameters of refractors with
            less points than the corresponding quantile are ignored during smoothing.
        relative_bounds_size : float, optional, defaults to 0.25
            Size of parameters bound used to refit velocity models relative to their range in the smoothed field. The
            bounds are centered around smoothed parameter values.
        bar : bool, optional, defaults to True
            Whether to show a refinement progress bar.

        Returns
        -------
        field : RefractorVelocityField
            Refined field.
        """
        if self.is_empty:
            return type(self)(survey=self.survey, is_geographic=self.is_geographic)
        if not self.is_fit:
            raise ValueError("Only fields that were constructed directly from offset-traveltime data can be refined")

        params_init = self._get_smoothed_values(radius, neighbors, min_refractor_points, min_refractor_points_quantile)
        bounds_size = params_init.ptp(axis=0) * relative_bounds_size / 2

        # Clip all bounds to be non-negative
        params_bounds = np.stack([np.maximum(params_init - bounds_size, 0), params_init + bounds_size], axis=2)

        # Clip init and bounds for crossover offsets to be no greater than max offset
        max_offsets = np.array([rv.max_offset for rv in self.items])
        np.minimum(params_init[:, 1:self.n_refractors], max_offsets[:, None], out=params_init[:, 1:self.n_refractors])
        np.minimum(params_bounds[:, 1:self.n_refractors], max_offsets[:, None, None],
                   out=params_bounds[:, 1:self.n_refractors])

        refined_items = []
        for rv, init, bounds in tqdm(zip(self.items, params_init, params_bounds), total=self.n_items,
                                     desc="Velocity models refined", disable=not bar):
            init = dict(zip(self.param_names, init))
            bounds = dict(zip(self.param_names, bounds))
            rv = RefractorVelocity.from_first_breaks(rv.offsets, rv.times, init=init, bounds=bounds,
                                                     max_offset=rv.max_offset, min_velocity_step=0,
                                                     min_refractor_size=0, coords=rv.coords)
            refined_items.append(rv)
        return type(self)(refined_items, n_refractors=self.n_refractors, survey=self.survey,
                          is_geographic=self.is_geographic)

    def dump(self, path, encoding="UTF-8"):
        """Dump the near-surface velocity models stored in the field to a file.

        The output file defines a near-surface velocity model at one or more field locations and has the following
        structure:
        - The first row contains names of the Coordinates parameters ("name_x", "name_y", "x", "y") and
        names of the RefractorVelocity parameters ("t0", "x1"..."x{n-1}", "v1"..."v{n}").
        - Each next row contains the coords names, coords values, and parameters values corresponding to one
        RefractorVelocity in the RefractorVelocityField.

        File example:
         name_x     name_y          x          y        t0        x1        v1        v2
        SourceX    SourceY    1111100    2222220     50.00   1000.00   1500.00   2000.00
        ...
        SourceX    SourceY    1111200    2222240     60.00   1050.00   1550.00   1950.00

        Parameters
        ----------
        path : str
            Path to the file.
        encoding : str, optional, defaults to "UTF-8"
            File encoding.

        Raises
        ------
        ValueError
            If RefractorVelocityField is empty.
        """
        if self.is_empty:
            raise ValueError("Empty field can't be dumped.")
        dump_refractor_velocities(self.items, path=path, encoding=encoding)

    def plot_fit(self, **kwargs):
        """Plot an interactive map of each parameter of a near-surface velocity model and display an offset-traveltime
        curve with data used to fit the model upon clicking on a map. Can be called only for fields constructed
        directly from first break data.

        Plotting must be performed in a JupyterLab environment with the the `%matplotlib widget` magic executed and
        `ipympl` and `ipywidgets` libraries installed.

        Parameters
        ----------
        figsize : tuple with 2 elements, optional, defaults to (4.5, 4.5)
            Size of the created figures. Measured in inches.
        refractor_velocity_plot_kwargs : dict, optional
            Additional keyword arguments to be passed to `RefractorVelocity.plot`.
        kwargs : misc, optional
            Additional keyword arguments to be passed to `MetricMap.plot`.
        """
        FitPlot(self, **kwargs).plot()<|MERGE_RESOLUTION|>--- conflicted
+++ resolved
@@ -25,17 +25,11 @@
     interpolation can be performed by `RefractorVelocityField` which provides an interface to obtain a velocity model
     of an upper part of the section at given spatial coordinates via its `__call__` and `interpolate` methods.
 
-<<<<<<< HEAD
-    A field can be populated with refractor velocities in 3 main ways:
-    - by passing precalculated velocities in the `__init__`,
-    - by creating an empty field and then iteratively updating it with estimated velocities using `update`.
-    - by creating a fully populated field using `from_survey`.
-=======
-    A field can be populated with velocity models in 3 main ways:
+    A field can be populated with velocity models in 4 main ways:
     - by passing precalculated velocities in the `__init__`,
     - by creating an empty field and then iteratively updating it with estimated velocities using `update`.
     - by loading a field from a file with velocity models parameters and coords by using `from_file`.
->>>>>>> a9145944
+    - by creating a fully populated field using `from_survey`.
 
     After all velocities are added, field interpolator should be created to make the field callable. It can be done
     either manually by executing `create_interpolator` method or automatically during the first call to the field if
@@ -55,17 +49,13 @@
     Or created from precalculated instances:
     >>> field = RefractorVelocityField(list_of_rv)
 
-<<<<<<< HEAD
-    Usually a field is directly created from a survey with loaded first breaks:
+    Or created field directly from a survey with preloaded first breaks:
     >>> field = RefractorVelocityField.from_survey(survey, n_refractors=2)
 
-    Note that in both these cases all velocity models in the filed must describe the same number of refractors.
-=======
-    Or created from paramerets and coords loaded from a file:
+    Or created from velocity models loaded from a file:
     >>> field = RefractorVelocityField.from_file(path_to_file)
 
     Note that in both these cases all velocity models in the field must describe the same number of refractors.
->>>>>>> a9145944
 
     Velocity models of an upper part of the section are usually estimated independently of one another and thus may
     appear inconsistent. `refine` method allows utilizing local information about near-surface conditions to refit
@@ -207,84 +197,7 @@
             rv_list.append(rv)
         return cls(items=rv_list, survey=survey, is_geographic=is_geographic)
 
-    @classmethod
-    def from_file(cls, path, survey=None, is_geographic=None, encoding="UTF-8"):
-        """Create the field from the near-surface velocity models loaded from a file.
-
-        The file should define a near-surface velocity model at one or more field locations and have the following
-        structure:
-        - The first row contains names of the Coordinates parameters ("name_x", "name_y", "coord_x", "coord_y") and
-        names of the RefractorVelocity parameters ("t0", "x1"..."x{n-1}", "v1"..."v{n}").
-        - Each next line contains the coords names, coords values, and parameters values of one RefractorVelocity.
-
-        File example:
-         name_x     name_y    coord_x    coord_y        t0        x1        v1        v2
-        SourceX    SourceY    1111100    2222220     50.00   1000.00   1500.00   2000.00
-        ...
-        SourceX    SourceY    1111200    2222240     60.00   1050.00   1550.00   1950.00
-
-        Parameters
-        ----------
-        path : str
-            path to the file.
-        survey : Survey, optional
-            A :class:`~survey.Survey` described by the field.
-        is_geographic : bool, optional
-            Coordinate system of the field: either geographic (e.g. (CDP_X, CDP_Y)) or line-based (e.g. (INLINE_3D,
-            CROSSLINE_3D)). Inferred from coordinates of the first `RefractorVelocity` in the file if not given.
-        encoding : str, optional, defaults to "UTF-8"
-            File encoding.
-
-        Returns
-        -------
-        self : RefractorVelocityField
-            RefractorVelocityField instance created from a file.
-        """
-        return cls(load_refractor_velocity(path, encoding), survey=survey, is_geographic=is_geographic)
-
-    @property
-    def param_names(self):
-        """list of str: Names of model parameters."""
-        if self.n_refractors is None:
-            raise ValueError("The number of refractors is undefined")
-        return get_param_names(self.n_refractors)
-
-    @cached_property
-    def is_fit(self):
-        """bool: Whether the field was constructed directly from offset-traveltime data."""
-        return all(item.is_fit for item in self.items)
-
-    @cached_property
-    def mean_velocity(self):
-        """RefractorVelocity: Mean near-surface velocity model over the field."""
-        return self.construct_item(self.values.mean(axis=0), coords=None)
-
-    def __str__(self):
-        """Print field metadata including descriptive statistics of the near-surface velocity model, coordinate system
-        and created interpolator."""
-        msg = super().__str__() + dedent(f"""\n
-        Number of refractors:      {self.n_refractors}
-        Is fit from first breaks:  {self.is_fit}
-        """)
-
-        if not self.is_empty:
-            params_df = pd.DataFrame(self.values, columns=self.param_names)
-            params_stats_str = params_df.describe().iloc[1:].T.to_string(col_space=8, float_format="{:.02f}".format)
-            msg += f"""\nDescriptive statistics of the near-surface velocity model:\n{params_stats_str}"""
-
-        return msg
-
-    def validate_items(self, items):
-        """Check if the field can be updated with the provided `items`."""
-        super().validate_items(items)
-        n_refractors_set = {item.n_refractors for item in items}
-        if self.n_refractors is not None:
-            n_refractors_set.add(self.n_refractors)
-        if len(n_refractors_set) != 1:
-            raise ValueError("Each RefractorVelocity must describe the same number of refractors as the field")
-
-<<<<<<< HEAD
-=======
+
     @classmethod
     def from_file(cls, path, survey=None, is_geographic=None, auto_create_interpolator=True, encoding="UTF-8"):
         """Load the field with velocity models from a file.
@@ -324,7 +237,47 @@
         return cls(load_refractor_velocities(path, encoding), survey=survey, is_geographic=is_geographic,
                    auto_create_interpolator=auto_create_interpolator)
 
->>>>>>> a9145944
+    @property
+    def param_names(self):
+        """list of str: Names of model parameters."""
+        if self.n_refractors is None:
+            raise ValueError("The number of refractors is undefined")
+        return get_param_names(self.n_refractors)
+
+    @cached_property
+    def is_fit(self):
+        """bool: Whether the field was constructed directly from offset-traveltime data."""
+        return all(item.is_fit for item in self.items)
+
+    @cached_property
+    def mean_velocity(self):
+        """RefractorVelocity: Mean near-surface velocity model over the field."""
+        return self.construct_item(self.values.mean(axis=0), coords=None)
+
+    def __str__(self):
+        """Print field metadata including descriptive statistics of the near-surface velocity model, coordinate system
+        and created interpolator."""
+        msg = super().__str__() + dedent(f"""\n
+        Number of refractors:      {self.n_refractors}
+        Is fit from first breaks:  {self.is_fit}
+        """)
+
+        if not self.is_empty:
+            params_df = pd.DataFrame(self.values, columns=self.param_names)
+            params_stats_str = params_df.describe().iloc[1:].T.to_string(col_space=8, float_format="{:.02f}".format)
+            msg += f"""\nDescriptive statistics of the near-surface velocity model:\n{params_stats_str}"""
+
+        return msg
+
+    def validate_items(self, items):
+        """Check if the field can be updated with the provided `items`."""
+        super().validate_items(items)
+        n_refractors_set = {item.n_refractors for item in items}
+        if self.n_refractors is not None:
+            n_refractors_set.add(self.n_refractors)
+        if len(n_refractors_set) != 1:
+            raise ValueError("Each RefractorVelocity must describe the same number of refractors as the field")
+
     def update(self, items):
         """Add new items to the field. All passed `items` must have not-None coordinates and describe the same number
         of refractors as the field.
