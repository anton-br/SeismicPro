--- conflicted
+++ resolved
@@ -80,35 +80,22 @@
     coords_values = df[df.columns[2:4]].to_numpy()
     params_values = df[df.columns[4:]].to_numpy()
     params_names = df.columns[4:]
-<<<<<<< HEAD
-    params_list = []
-    for row in df.to_numpy():
-        if np.isnan(row[-1]):
-            raise ValueError(f"Unsufficient parameters in the row {row}.")
-        params = dict(zip(params_names, row[4:]))
-        params['coords'] = Coordinates(names=tuple(row[:2]), coords=tuple(row[2:4].astype(int)))
-        params_list.append(params)
-    return params_list
+    rv_list = []
+    for i in range(df.shape[0]):
+        if np.isnan(params_values[i, -1]):
+            raise ValueError(f"Unsufficient parameters in the row {i}.")
+        params = dict(zip(params_names, params_values[i]))
+        params['coords'] = Coordinates(names=coords_names[i], coords=coords_values[i])
+        rv_list.append(RefractorVelocity(**params))
+    return rv_list
 
 # calculate number of refractors
 
-def binarization_offsets(offsets, times, step=20):
-    """Binarize offsets-times points."""
-    bins = np.arange(0, offsets.max() + step, step=step)
-    # print("max_offsets: ", offsets.max())
-    # print("bins: ", bins)
-    mean_offsets = bins[:-1] + step / 2
-    mean_time = np.full_like(mean_offsets, fill_value=np.nan)
-    # print("mean_offsets: ", mean_offsets)
-    # print("mean_time: ", mean_time)
-    indices = np.digitize(offsets, bins[1:], right=True)
-    # indices = np.searchsorted(bins[1:], offsets, side='left')
-    # print("indices: ", indices.min(), indices.max())
-    # print("min_offsets: ", offsets.min())
-    for idx in np.unique(indices):
-        mean_time[idx] = times[idx == indices].mean()
-    nan_mask = np.isnan(mean_time)
-    return mean_offsets[~nan_mask], mean_time[~nan_mask]
+def binarize_df(df, first_breaks_col, step=20):
+    df['bins'] = df['offset'] // step
+    res = df[['bins', first_breaks_col]].groupby(by='bins').mean()
+    res['offset'] = res.index * step + step / 2
+    return res['offset'].to_numpy(), res[first_breaks_col].to_numpy()
 
 def calc_max_refractors_rv(offsets, times, min_refractor_size, min_velocity_step, start_refractor=1,
                            max_refractors=10, init=None, bounds=None, weathering=False):
@@ -118,7 +105,7 @@
     from .refractor_velocity import RefractorVelocity
     rv = None
     for refractor in range(start_refractor, max_refractors + 1):
-        min_refractor_size_ = np.repeat(min_refractor_size, refractor)
+        min_refractor_size_ = np.full(min_refractor_size, refractor)
         if weathering:
             min_refractor_size_[0] = 1
         if offsets.max() < min_refractor_size_[-1] * refractor:
@@ -137,12 +124,8 @@
     """Calculate one velocity model describe passed survey."""
     if survey.n_gathers < 1:  # need if the func calls separately from `RefractorVelocityField.from_survey`
         raise ValueError("Survey is empty.")
-    offsets = survey['offset'].reshape(-1)
-    times = survey[first_breaks_col].reshape(-1)
-    # reduce points
-    offsets, times = binarization_offsets(offsets, times)
-    print("after binarization: ", offsets, times)
-
+    # # reduce points
+    offsets, times = binarize_df(survey.headers[['offset', first_breaks_col]], first_breaks_col=first_breaks_col)
     rv = calc_max_refractors_rv(offsets, times, min_offsets_diff, min_velocity_diff)
     if weathering:  # try to find the weathering layer
         init = {'x1': 150, 'v1': rv.v1 / 2}
@@ -152,14 +135,4 @@
                                 start_refractor=start_refractor, init=init, bounds=bounds, weathering=True)
         if rv_weathering is not None and rv_weathering.fit_result.fun < rv.fit_result.fun:
             rv = rv_weathering
-    return rv
-=======
-    rv_list = []
-    for i in range(df.shape[0]):
-        if np.isnan(params_values[i, -1]):
-            raise ValueError(f"Unsufficient parameters in the row {i}.")
-        params = dict(zip(params_names, params_values[i]))
-        params['coords'] = Coordinates(names=coords_names[i], coords=coords_values[i])
-        rv_list.append(RefractorVelocity(**params))
-    return rv_list
->>>>>>> ee7b8488
+    return rv