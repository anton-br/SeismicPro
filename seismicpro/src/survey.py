"""Implements Survey class describing a single SEG-Y file"""

# pylint: disable=self-cls-assignment
import os
import warnings
from copy import copy, deepcopy
from textwrap import dedent

import segyio
import numpy as np
import pandas as pd
from tqdm.auto import tqdm
from scipy.interpolate import interp1d

from .gather import Gather
from .utils import to_list, maybe_copy, calculate_stats, create_supergather_index


class Survey:  # pylint: disable=too-many-instance-attributes
    """A class representing a single SEG-Y file.

    In order to reduce memory footprint, `Survey` instance does not store trace data, but only a requested subset of
    trace headers and general file meta such as `samples` and `sample_rate`. Trace data can be obtained by generating
    an instance of `Gather` class by calling either :func:`~Survey.get_gather` or :func:`~Survey.sample_gather`
    method.

    The resulting gather type depends on `header_index` argument, passed during `Survey` creation: traces are grouped
    into gathers by the common value of headers, defined by `header_index`. Some usual values of `header_index`
    include:
    - 'TRACE_SEQUENCE_FILE' - to get individual traces,
    - 'FieldRecord' - to get common source gathers,
    - ['GroupX', 'GroupY'] - to get common receiver gathers,
    - ['INLINE_3D', 'CROSSLINE_3D'] - to get common midpoint gathers.

    `header_cols` argument specifies all other trace headers to load to further be available in gather processing
    pipelines. Note that `TRACE_SEQUENCE_FILE` header is not loaded from the file but always automatically
    reconstructed. All loaded headers are stored in a `headers` attribute as a `pd.DataFrame` with `header_index`
    columns set as its index.

    Examples
    --------
    Create a survey of common source gathers and get a randomly selected gather from it:
    >>> survey = Survey(path, header_index="FieldRecord", header_cols=["TraceNumber", "offset"])
    >>> gather = survey.sample_gather()

    Parameters
    ----------
    path : str
        A path to the source SEG-Y file.
    header_index : str or list of str
        Trace headers to be used to group traces into gathers.
    header_cols : str or list of str, optional
        Extra trace headers to load. If not given, only headers from `header_index` are loaded and a
        `TRACE_SEQUENCE_FILE` header is created automatically.
    name : str, optional
        Survey name. If not given, source file name is used. This name is mainly used to identify the survey when it is
        added to an index, see :class:`~index.SeismicIndex` docs for more info.
    limits : int or tuple or slice, optional
        Default time limits to be used during trace loading and survey statistics calculation. `int` or `tuple` are
        used as arguments to init a `slice` object. If not given, whole traces are used. Measured in samples.
    collect_stats : bool, optional, defaults to False
        Whether to calculate trace statistics for the survey, see :func:`~Survey.collect_stats` docs for more info.
    kwargs : misc, optional
        Additional keyword arguments to :func:`~Survey.collect_stats`.

    Attributes
    ----------
    path : str
        A path to the source SEG-Y file.
    name : str
        Survey name.
    headers : pd.DataFrame
        Loaded trace headers.
    samples : 1d np.ndarray of floats
        Recording time for each trace value. Measured in milliseconds.
    sample_rate : float
        Sample rate of seismic traces. Measured in milliseconds.
    limits : slice
        Default time limits to be used during trace loading and survey statistics calculation. Measured in samples.
    segy_handler : segyio.segy.SegyFile
        Source SEG-Y file handler.
    has_stats : bool
        Whether the survey has trace statistics calculated.
    min : np.float32
        Minimum trace value. Available only if trace statistics were calculated.
    max : np.float32
        Maximum trace value. Available only if trace statistics were calculated.
    mean : np.float32
        Mean trace value. Available only if trace statistics were calculated.
    std : np.float32
        Standard deviation of trace values. Available only if trace statistics were calculated.
    quantile_interpolator : scipy.interpolate.interp1d
        Trace values quantile interpolator. Available only if trace statistics were calculated.
    n_dead_traces : int
        The number of traces with constant value (dead traces). Available only if trace statistics were calculated.
    """
    def __init__(self, path, header_index, header_cols=None, name=None, limits=None, collect_stats=False, **kwargs):
        self.path = path
        basename = os.path.splitext(os.path.basename(self.path))[0]
        self.name = name if name is not None else basename

        if header_cols is None:
            header_cols = set()
        elif header_cols == "all":
            header_cols = set(segyio.tracefield.keys.keys())
        else:
            header_cols = set(to_list(header_cols))

        header_index = to_list(header_index)
        load_headers = set(header_index) | header_cols

        # We always reconstruct this column, so there is no need to load it.
        if "TRACE_SEQUENCE_FILE" in load_headers:
            load_headers.remove("TRACE_SEQUENCE_FILE")
            warn_msg = ("An automatically reconstructed TRACE_SEQUENCE_FILE header will be used instead of the one, "
                        f"contained in {basename}")
            warnings.warn(warn_msg, RuntimeWarning)

        self.segy_handler = segyio.open(self.path, ignore_geometry=True)
        self.segy_handler.mmap()

        # Get attributes from the source SEG-Y file.
        self.file_samples = self.segy_handler.samples.astype(np.float32)
        self.file_sample_rate = np.float32(segyio.dt(self.segy_handler) / 1000)

        # Set samples and sample_rate according to passed `limits`.
        self.limits = None
        self.samples = None
        self.sample_rate = None
        self.set_limits(limits)

        headers = {}
        for column in load_headers:
            headers[column] = self.segy_handler.attributes(segyio.tracefield.keys[column])[:]

        # According to SEG-Y spec, headers values are at most 4-byte integers
        headers = pd.DataFrame(headers, dtype=np.int32)
        # TRACE_SEQUENCE_FILE is reconstructed manually since it can be omitted according to the SEG-Y standard
        # but we rely on it during gather loading.
        tsf_dtype = np.int32 if len(headers) < np.iinfo(np.int32).max else np.int64
        headers["TRACE_SEQUENCE_FILE"] = np.arange(1, self.segy_handler.tracecount+1, dtype=tsf_dtype)
        headers.set_index(header_index, inplace=True)

        # Sort headers by index to optimize further headers subsampling and merging.
        # Preserve trace order from the file for traces from the same gather.
        self.headers = headers.sort_index(kind="stable")

        # Precalculate survey statistics if needed
        self.has_stats = False
        self.min = None
        self.max = None
        self.mean = None
        self.std = None
        self.quantile_interpolator = None
        self.n_dead_traces = None
        if collect_stats:
            self.collect_stats(**kwargs)

    @property
    def times(self):
        """1d np.ndarray of floats: Recording time for each trace value. Measured in milliseconds."""
        return self.samples

    @property
    def n_traces(self):
        """int: The number of traces in the survey."""
        return len(self.headers)

    @property
    def n_samples(self):
        """int: Trace length in samples."""
        return len(self.samples)

    @property
    def n_file_samples(self):
        """int: Trace length in samples in the source SEG-Y file."""
        return len(self.file_samples)

    def __del__(self):
        """Close SEG-Y file handler on survey destruction."""
        self.segy_handler.close()

    def __getstate__(self):
        """Create a survey's pickling state from its `__dict__` by setting SEG-Y file handler to `None`."""
        state = copy(self.__dict__)
        state["segy_handler"] = None
        return state

    def __setstate__(self, state):
        """Recreate a survey from unpickled state and reopen its source SEG-Y file."""
        self.__dict__ = state
        self.segy_handler = segyio.open(self.path, ignore_geometry=True)
        self.segy_handler.mmap()

    def __str__(self):
        """Print survey metadata including information about source file and trace statistics if they were
        calculated."""
        offsets = self.headers.get('offset')
        offset_range = f'[{np.min(offsets)} m, {np.max(offsets)} m]' if offsets is not None else None
        msg = f"""
        Survey path:               {self.path}
        Survey name:               {self.name}
        Survey size:               {os.path.getsize(self.path) / (1024**3):4.3f} GB

        Number of traces:          {self.n_traces}
        Trace length:              {self.n_samples} samples
        Sample rate:               {self.sample_rate} ms
        Times range:               [{min(self.samples)} ms, {max(self.samples)} ms]
        Offsets range:             {offset_range}

        Index name(s):             {', '.join(self.headers.index.names)}
        Number of unique indices:  {len(np.unique(self.headers.index))}
        """

        if self.has_stats:
            msg += f"""
        Survey statistics:
        Number of dead traces:     {self.n_dead_traces}
        mean | std:                {self.mean:>10.2f} | {self.std:<10.2f}
         min | max:                {self.min:>10.2f} | {self.max:<10.2f}
         q01 | q99:                {self.get_quantile(0.01):>10.2f} | {self.get_quantile(0.99):<10.2f}
        """
        return dedent(msg)

    def info(self):
        """Print survey metadata including information about source file and trace statistics if they were
        calculated."""
        print(self)

    #------------------------------------------------------------------------#
    #                     Statistics computation methods                     #
    #------------------------------------------------------------------------#

    def collect_stats(self, indices=None, n_quantile_traces=100000, quantile_precision=2, stats_limits=None, bar=True):
        """Collect the following statistics by iterating over non-dead traces of the survey:
        1. Min and max amplitude,
        2. Mean amplitude and trace standard deviation,
        3. Approximation of trace data quantiles with given precision.

        Also, the method marks dead traces (those having constant amplitudes) by setting a value of a new `DeadTrace`
        header to `True` and stores the overall number of dead traces in the `n_dead_traces` attribute.

        Since fair quantile calculation requires simultaneous loading of all traces from the file we avoid such memory
        overhead by calculating approximate quantiles for a small subset of `n_quantile_traces` traces selected
        randomly. Only a set of quantiles defined by `quantile_precision` is calculated, the rest of them are linearly
        interpolated by the collected ones.

        After the method is executed `has_stats` flag is set to `True` and all the calculated values can be obtained
        via corresponding attributes.

        Parameters
        ----------
        indices : pd.MultiIndex, optional
            A subset of survey headers indices to collect stats for. If not given, statistics are calculated for the
            whole survey.
        n_quantile_traces : positive int, optional, defaults to 100000
            The number of traces to use for quantiles estimation.
        quantile_precision : positive int, optional, defaults to 2
            Calculate an approximate quantile for each q with `quantile_precision` decimal places. All other quantiles
            will be linearly interpolated on request.
        stats_limits : int or tuple or slice, optional
            Time limits to be used for statistics calculation. `int` or `tuple` are used as arguments to init a `slice`
            object. If not given, whole traces are used. Measured in samples.
        bar : bool, optional, defaults to True
            Whether to show a progress bar.

        Returns
        -------
        survey : Survey
            The survey with collected stats. Sets `has_stats` flag to `True`, updates statistics attributes inplace and
            creates a new `DeadTrace` header.
        """
        headers = self.headers
        if indices is not None:
            headers = headers.loc[indices]
        n_traces = len(headers)
        traces_pos = headers.reset_index()["TRACE_SEQUENCE_FILE"].values - 1
        shuffled_indices = np.random.permutation(n_traces)

        limits = self.limits if stats_limits is None else self._process_limits(stats_limits)
        n_samples = len(self.file_samples[limits])

        if n_quantile_traces < 0:
            raise ValueError("n_quantile_traces must be non-negative")
        # Clip n_quantile_traces if it's greater than the total number of traces
        n_quantile_traces = min(n_quantile_traces, n_traces)

        global_min, global_max = np.inf, -np.inf
        global_sum, global_sq_sum = 0, 0
        traces_length = 0

        traces_buf = np.empty((n_quantile_traces, n_samples), dtype=np.float32)
        trace = np.empty(n_samples, dtype=np.float32)

        dead_indices = []
        quantile_traces_counter = 0
        # Accumulate min, max, mean and std values of survey traces
        for i in tqdm(shuffled_indices, desc=f"Calculating statistics for survey {self.name}",
                      total=n_traces, disable=not bar):
            self.load_trace(buf=trace, index=traces_pos[i], limits=limits, trace_length=n_samples)
            trace_min, trace_max, trace_sum, trace_sq_sum = calculate_stats(trace)

            # Handle dead trace case
            if np.isclose(trace_min, trace_max):
                dead_indices.append(i)
                continue

            global_min = min(trace_min, global_min)
            global_max = max(trace_max, global_max)
            global_sum += trace_sum
            global_sq_sum += trace_sq_sum
            traces_length += len(trace)

            # Sample random traces to calculate approximate quantiles
            if quantile_traces_counter < n_quantile_traces:
                traces_buf[quantile_traces_counter] = trace
                quantile_traces_counter += 1

        self.n_dead_traces = len(dead_indices)
        self.headers['DeadTrace'] = False
        self.headers.iloc[dead_indices, self.headers.columns.get_loc('DeadTrace')] = True

        self.min = np.float32(global_min)
        self.max = np.float32(global_max)
        self.mean = np.float32(global_sum / traces_length)
        self.std = np.float32(np.sqrt((global_sq_sum / traces_length) - (global_sum / traces_length)**2))

        # Dead traces are not used for quantiles calculation, so if there are many of them,
        # the number of traces in `traces_buf` can be less than `n_quantiles_traces`
        traces_buf = traces_buf[:quantile_traces_counter]

        if traces_buf.size == 0:
            # Either n_quantile_traces = 0 or if all traces are dead
            q = [0, 1]
            quantiles = [global_min, global_max]
        else:
            # Calculate all q-quantiles from 0 to 1 with step 1 / 10**quantile_precision
            q = np.round(np.linspace(0, 1, num=10**quantile_precision), decimals=quantile_precision)
            quantiles = np.nanquantile(traces_buf.ravel(), q=q)
            # 0 and 1 quantiles are replaced with actual min and max values respectively
            quantiles[0], quantiles[-1] = global_min, global_max
        self.quantile_interpolator = interp1d(q, quantiles)

        self.has_stats = True
        return self

    def get_quantile(self, q):
        """Calculate an approximation of the `q`-th quantile of the survey data.

        Notes
        -----
        Before calling this method, survey statistics must be calculated using :func:`~Survey.collect_stats`.

        Parameters
        ----------
        q : float or array-like of floats
            Quantile or a sequence of quantiles to compute, which must be between 0 and 1 inclusive.

        Returns
        -------
        quantile : float or array-like of floats
            Approximate `q`-th quantile values. Has the same shape as `q`.

        Raises
        ------
        ValueError
            If survey statistics were not calculated.
        """
        if not self.has_stats:
            raise ValueError('Global statistics were not calculated, call `Survey.collect_stats` first.')
        quantiles = self.quantile_interpolator(q).astype(np.float32)
        # return the same type as q: either single float or array-like
        return quantiles.item() if quantiles.ndim == 0 else quantiles

    #------------------------------------------------------------------------#
    #                            Loading methods                             #
    #------------------------------------------------------------------------#

    def load_gather(self, headers, limits=None, copy_headers=True):
        """Load a gather with given `headers`.

        Parameters
        ----------
        headers : pd.DataFrame
            Headers of traces to load. Must be a subset of `self.headers`.
        limits : int or tuple or slice or None, optional, defaults to None
            Time range for trace loading. `int` or `tuple` are used as arguments to init a `slice` object. If not
            given, whole traces are loaded. Measured in samples.
        copy_headers : bool, optional, defaults to True
            Whether to copy the passed `headers` when instantiating the gather.

        Returns
        -------
        gather : Gather
            Loaded gather instance.
        """
        if copy_headers:
            headers = headers.copy()
        trace_indices = headers.reset_index()["TRACE_SEQUENCE_FILE"].values - 1

        limits = self.limits if limits is None else self._process_limits(limits)
        samples = self.file_samples[limits]
        sample_rate = np.float32(self.file_sample_rate * limits.step)
        n_samples = len(samples)

        data = np.empty((len(trace_indices), n_samples), dtype=np.float32)
        for i, ix in enumerate(trace_indices):
            self.load_trace(buf=data[i], index=ix, limits=limits, trace_length=n_samples)

<<<<<<< HEAD
        samples = self.file_samples[limits]
        gather = Gather(headers=headers, data=data, samples=samples, survey=self)
=======
        gather = Gather(headers=headers, data=data, samples=samples, sample_rate=sample_rate, survey=self)
>>>>>>> c28ed4a7
        return gather

    def get_gather(self, index, limits=None, copy_headers=True):
        """Load a gather with given `index`.

        Parameters
        ----------
        index : int or 1d array-like
            An index of the gather to load. Must be one of `self.headers.index`.
        limits : int or tuple or slice or None, optional, defaults to None
            Time range for trace loading. `int` or `tuple` are used as arguments to init a `slice` object. If not
            given, whole traces are loaded. Measured in samples.
        copy_headers : bool, optional, defaults to True
            Whether to copy the subset of survey `headers` describing the gather.

        Returns
        -------
        gather : Gather
            Loaded gather instance.
        """
        gather_headers = self.headers.loc[index]
        # loc may sometimes return Series. In such cases slicing is used to guarantee, that DataFrame is returned
        if isinstance(gather_headers, pd.Series):
            gather_headers = self.headers.loc[index:index]
        return self.load_gather(gather_headers, limits, copy_headers)

    def sample_gather(self, limits=None, copy_headers=True):
        """Load a gather with random index.

        Parameters
        ----------
        limits : int or tuple or slice or None, optional, defaults to None
            Time range for trace loading. `int` or `tuple` are used as arguments to init a `slice` object. If not
            given, whole traces are loaded. Measured in samples.
        copy_headers : bool, optional, defaults to True
            Whether to copy the subset of survey `headers` describing the sampled gather.

        Returns
        -------
        gather : Gather
            Loaded gather instance.
        """
        index = np.random.choice(self.headers.index)
        gather = self.get_gather(index=index, limits=limits, copy_headers=copy_headers)
        return gather

    def load_trace(self, buf, index, limits, trace_length):
        """Load a single trace from a SEG-Y file by its position.

        In order to optimize trace loading process, we use `segyio`'s low-level function `xfd.gettr`. Description of
        its arguments is given below:
            1. A buffer to write the loaded trace to,
            2. An index of the trace in a SEG-Y file to load,
            3. Unknown arg (always 1),
            4. Unknown arg (always 1),
            5. An index of the first trace element to load,
            6. An index of the last trace element to load,
            7. Trace element loading step,
            8. The overall number of samples to load.

        Parameters
        ----------
        buf : 1d np.ndarray of float32
            An empty array to save the loaded trace.
        index : int
            Trace position in the file.
        limits : slice
            Trace time range to load. Measured in samples.
        trace_length : int
            Total number of samples to load.

        Returns
        -------
        trace : 1d np.ndarray of float32
            Loaded trace.
        """
        return self.segy_handler.xfd.gettr(buf, index, 1, 1, limits.start, limits.stop, limits.step, trace_length)

    # pylint: disable=anomalous-backslash-in-string
    def load_first_breaks(self, path, trace_id_cols=('FieldRecord', 'TraceNumber'), first_breaks_col='FirstBreak',
                          delimiter='\s+', decimal=None, encoding="UTF-8", inplace=False, **kwargs):
        """Load times of first breaks from a file and save them to a new column in headers.

        Each line of the file stores the first break time for a trace in the last column.
        The combination of all but the last columns should act as a unique trace identifier and is used to match
        the trace from the file with the corresponding trace in `self.headers`.

        The file can have any format that can be read by `pd.read_csv`, by default, it's expected
        to have whitespace-separated values.

        Parameters
        ----------
        path : str
            A path to the file with first break times in milliseconds.
        trace_id_cols : tuple of str, defaults to ('FieldRecord', 'TraceNumber')
            Headers, whose values are stored in all but the last columns of the file.
        first_breaks_col : str, optional, defaults to 'FirstBreak'
            Column name in `self.headers` where loaded first break times will be stored.
        delimiter: str, defaults to '\s+'
            Delimiter to use. See `pd.read_csv` for more details.
        decimal : str, defaults to None
            Character to recognize as decimal point.
            If `None`, it is inferred from the first line of the file.
        encoding : str, optional, defaults to "UTF-8"
            File encoding.
        inplace : bool, optional, defaults to False
            Whether to load first break times inplace or to a survey copy.
        kwargs : misc, optional
            Additional keyword arguments to pass to `pd.read_csv`.

        Returns
        -------
        self : Survey
            A survey with loaded first break times. Changes `self.headers` inplace.

        Raises
        ------
        ValueError
            If there is not a single match of rows from the file with those in `self.headers`.
        """
        self = maybe_copy(self, inplace)

        # if decimal is not provided, try to infer it from the first line
        if decimal is None:
            with open(path, 'r', encoding=encoding) as f:
                row = f.readline()
            decimal = '.' if '.' in row else ','

        file_columns = to_list(trace_id_cols) + [first_breaks_col]
        first_breaks_df = pd.read_csv(path, delimiter=delimiter, names=file_columns,
                                      decimal=decimal, encoding=encoding, **kwargs)

        headers = self.headers.reset_index()
        headers = headers.merge(first_breaks_df, on=trace_id_cols)
        if headers.empty:
            raise ValueError('Empty headers after first breaks loading.')
        headers.set_index(self.headers.index.names, inplace=True)
        self.headers = headers.sort_index(kind="stable")
        return self

    #------------------------------------------------------------------------#
    #                       Survey processing methods                        #
    #------------------------------------------------------------------------#

    def copy(self):
        """Create a deepcopy of a `Survey` instance.

        Returns
        -------
        survey : Survey
            Survey copy.
        """
        return deepcopy(self)

    @staticmethod
    def _apply(func, df, axis, unpack_args, **kwargs):
        """Apply a function to a `pd.DataFrame` along the specified axis.

        Parameters
        ----------
        func : callable
            A function to be applied to `df`.
        df : pd.DataFrame
            A `DataFrame` to which the function will be applied.
        axis : {0 or "index", 1 or "columns", None}
            An axis along which the function is applied:
            - 0 or "index": apply a function to each column,
            - 1 or "columns": apply a function to each row,
            - `None`: apply a function to the `DataFrame` as a whole.
        unpack_args : bool
            If `True`, row or column values are passed to `func` as individual arguments, otherwise the whole array is
            passed as a single arg. If `axis` is `None` and `unpack_args` is `True`, columns of the `df` are passed to
            the `func` as individual arguments.
        kwargs : misc, optional
            Additional keyword arguments to pass to `func` or `pd.DataFrame.apply`.

        Returns
        -------
        result : np.ndarray
            The result of applying `func` to `df`.
        """
        if axis is None:
            args = (col_val for _, col_val in df.iteritems()) if unpack_args else (df,)
            res = func(*args, **kwargs)
        else:
            # FIXME: Workaround for a pandas bug https://github.com/pandas-dev/pandas/issues/34822
            # raw=True causes incorrect apply behavior when axis=1 and several values are returned from `func`
            raw = (axis != 1)

            apply_func = (lambda args, **kwargs: func(*args, **kwargs)) if unpack_args else func
            res = df.apply(apply_func, axis=axis, raw=raw, result_type="expand", **kwargs)

        if isinstance(res, pd.Series):
            res = res.to_frame()
        return res.values

    def filter(self, cond, cols, axis=None, unpack_args=False, inplace=False, **kwargs):
        """Keep only those rows of `headers` where `cond` is `True`.

        Examples
        --------
        Keep only traces whose offset is less than 1500 meters:
        >>> survey = Survey(path, header_index="FieldRecord", header_cols=["TraceNumber", "offset"], name="survey")
        >>> survey.filter(lambda offset: offset < 1500, cols="offset", inplace=True)

        Parameters
        ----------
        cond : callable
            A function to be applied to `self.headers` to get a filtering mask. Must return a boolean array whose
            length equals to the length of `headers` and `True` values correspond to traces to keep.
        cols : str or list of str
            `self.headers` columns for which condition is checked.
        axis : {0 or "index", 1 or "columns", None}, optional, defaults to None
            An axis along which `cond` is applied:
            - 0 or "index": apply `cond` to each column,
            - 1 or "columns": apply `cond` to each row,
            - `None`: apply `cond` to the `DataFrame` as a whole.
        unpack_args : bool, optional, defaults to False
            If `True`, row or column values are passed to `cond` as individual arguments, otherwise the whole array is
            passed as a single arg. If `axis` is `None` and `unpack_args` is `True`, each column from `cols` is passed
            to the `cond` as an individual argument.
        inplace : bool, optional, defaults to False
            Whether to perform filtering inplace or process a survey copy.
        kwargs : misc, optional
            Additional keyword arguments to pass to `cond` or `pd.DataFrame.apply`.

        Returns
        -------
        self : Survey
            Filtered survey.

        Raises
        ------
        ValueError
            If `cond` returns more than one bool value for each row of `headers`.
        """
        self = maybe_copy(self, inplace)
        headers = self.headers.reset_index()[to_list(cols)]
        mask = self._apply(cond, headers, axis=axis, unpack_args=unpack_args, **kwargs)
        if (mask.ndim != 2) or (mask.shape[1] != 1):
            raise ValueError("cond must return a single value for each header row")
        if mask.dtype != np.bool_:
            raise ValueError("cond must return a bool value for each header row")
        self.headers = self.headers.loc[mask[:, 0]]
        return self

    def apply(self, func, cols, res_cols=None, axis=None, unpack_args=False, inplace=False, **kwargs):
        """Apply a function to `self.headers` along the specified axis.

        Examples
        --------
        Convert signed offsets to their absolute values:
        >>> survey = Survey(path, header_index="FieldRecord", header_cols=["TraceNumber", "offset"], name="survey")
        >>> survey.apply(lambda offset: np.abs(offset), cols="offset", inplace=True)

        Parameters
        ----------
        func : callable
            A function to be applied to `self.headers`. Must return a 2d object with shape (`len(self.headers)`,
            `len(res_cols)`).
        cols : str or list of str
            `self.headers` columns for which the function is applied.
        res_cols : str or list of str, optional, defaults to None
            `self.headers` columns in which the result is saved. If not given, equals to `cols`.
        axis : {0 or "index", 1 or "columns", None}, optional, defaults to None
            An axis along which the function is applied:
            - 0 or "index": apply a function to each column,
            - 1 or "columns": apply a function to each row,
            - `None`: apply a function to the `DataFrame` as a whole.
        unpack_args : bool, optional, defaults to False
            If `True`, row or column values are passed to `func` as individual arguments, otherwise the whole array is
            passed as a single arg. If `axis` is `None` and `unpack_args` is `True`, each column from `cols` is passed
            to the `func` as an individual argument.
        inplace : bool, optional, defaults to False
            Whether to apply the function inplace or to a survey copy.
        kwargs : misc, optional
            Additional keyword arguments to pass to `func` or `pd.DataFrame.apply`.

        Returns
        -------
        self : Survey
            A survey with the function applied.
        """
        self = maybe_copy(self, inplace)
        cols = to_list(cols)
        res_cols = cols if res_cols is None else to_list(res_cols)
        headers = self.headers.reset_index()[cols]
        res = self._apply(func, headers, axis=axis, unpack_args=unpack_args, **kwargs)
        self.headers[res_cols] = res
        return self

    def reindex(self, new_index, inplace=False):
        """Change the index of `self.headers` to `new_index`.

        Parameters
        ----------
        new_index : str or list of str
            Headers columns to become a new index.
        inplace : bool, optional, defaults to False
            Whether to perform reindexation inplace or return a new survey instance.

        Returns
        -------
        self : Survey
            Reindexed survey.
        """
        self = maybe_copy(self, inplace)
        self.headers.reset_index(inplace=True)
        self.headers.set_index(new_index, inplace=True)
        self.headers.sort_index(kind="stable", inplace=True)
        return self

    def set_limits(self, limits):
        """Update default survey time limits that are used during trace loading and statistics calculation.

        Parameters
        ----------
        limits : int or tuple or slice
            Default time limits to be used during trace loading and survey statistics calculation. `int` or `tuple` are
            used as arguments to init a `slice`. The resulting object is stored in `self.limits` attribute and used to
            recalculate `self.samples` and `self.sample_rate`. Measured in samples.

        Raises
        ------
        ValueError
            If negative step of limits was passed.
            If the resulting samples length is zero.
        """
        self.limits = self._process_limits(limits)
        self.samples = self.file_samples[self.limits]
        self.sample_rate = self.file_sample_rate * self.limits.step

    def _process_limits(self, limits):
        """Convert given `limits` to a `slice`."""
        if not isinstance(limits, slice):
            limits = slice(*to_list(limits))
        # Use .indices to avoid negative slicing range
        limits = limits.indices(len(self.file_samples))
        if limits[-1] < 0:
            raise ValueError('Negative step is not allowed.')
        if limits[1] <= limits[0]:
            raise ValueError('Empty traces after setting limits.')
        return slice(*limits)

    def remove_dead_traces(self, inplace=False, **kwargs):
        """ Removes dead (constant) traces from survey's data.
        Calls `collect_stats` if `self.has_stats` flag is not set.

        Parameters
        ----------
        inplace : bool, optional
            Whether to remove traces inplace or return a new survey instance, by default False
        kwargs : misc, optional
            Additional keyword arguments to :func:`~Survey.collect_stats`.

        Returns
        -------
        Survey
            Survey with no dead traces.
        """
        self = maybe_copy(self, inplace)  # pylint: disable=self-cls-assignment
        if not self.has_stats:
            self.collect_stats(**kwargs)

        self.filter(lambda dt: ~dt, cols='DeadTrace', inplace=True)
        self.n_dead_traces = 0

        return self

    #------------------------------------------------------------------------#
    #                         Task specific methods                          #
    #------------------------------------------------------------------------#

    def generate_supergathers(self, size=(3, 3), step=(20, 20), modulo=(0, 0), reindex=True, inplace=False):
        """Combine several adjacent CDP gathers into ensembles called supergathers.

        Supergather generation is usually performed as a first step of velocity analysis. A substantially larger number
        of traces processed at once leads to increased signal-to-noise ratio: seismic wave reflections are much more
        clearly visible than on single CDP gathers and the velocity spectra calculated using
        :func:`~Gather.calculate_semblance` are more coherent which allows for more accurate stacking velocity picking.

        The method creates two new `headers` columns called `SUPERGATHER_INLINE_3D` and `SUPERGATHER_CROSSLINE_3D`
        equal to `INLINE_3D` and `CROSSLINE_3D` of the central CDP gather. Note, that some gathers may be assigned to
        several supergathers at once and their traces will become duplicated in `headers`.

        Parameters
        ----------
        size : tuple of 2 ints, optional, defaults to (3, 3)
            Supergather size along inline and crossline axes. Measured in lines.
        step : tuple of 2 ints, optional, defaults to (20, 20)
            Supergather step along inline and crossline axes. Measured in lines.
        modulo : tuple of 2 ints, optional, defaults to (0, 0)
            The remainder of the division of gather coordinates by given `step` for it to become a supergather center.
            Used to shift the grid of supergathers from the field origin. Measured in lines.
        reindex : bool, optional, defaults to True
            Whether to reindex a survey with the created `SUPERGATHER_INLINE_3D` and `SUPERGATHER_CROSSLINE_3D` headers
            columns.
        inplace : bool, optional, defaults to False
            Whether to transform the survey inplace or process its copy.

        Returns
        -------
        survey : Survey
            A survey with generated supergathers.

        Raises
        ------
        KeyError
            If `INLINE_3D` and `CROSSLINE_3D` headers were not loaded.
        """
        self = maybe_copy(self, inplace)
        index_cols = self.headers.index.names
        headers = self.headers.reset_index()
        line_cols = ["INLINE_3D", "CROSSLINE_3D"]
        super_line_cols = ["SUPERGATHER_INLINE_3D", "SUPERGATHER_CROSSLINE_3D"]

        if any(col not in headers for col in line_cols):
            raise KeyError("INLINE_3D and CROSSLINE_3D headers are not loaded")
        supergather_centers_mask = ((headers["INLINE_3D"] % step[0] == modulo[0]) &
                                    (headers["CROSSLINE_3D"] % step[1] == modulo[1]))
        supergather_centers = headers.loc[supergather_centers_mask, line_cols]
        supergather_centers = supergather_centers.drop_duplicates().sort_values(by=line_cols)
        supergather_lines = pd.DataFrame(create_supergather_index(supergather_centers.values, size),
                                         columns=super_line_cols+line_cols)
        self.headers = pd.merge(supergather_lines, headers, on=line_cols)

        if reindex:
            index_cols = super_line_cols
        self.headers.set_index(index_cols, inplace=True)
        self.headers.sort_index(kind="stable", inplace=True)
        return self<|MERGE_RESOLUTION|>--- conflicted
+++ resolved
@@ -406,13 +406,7 @@
         data = np.empty((len(trace_indices), n_samples), dtype=np.float32)
         for i, ix in enumerate(trace_indices):
             self.load_trace(buf=data[i], index=ix, limits=limits, trace_length=n_samples)
-
-<<<<<<< HEAD
-        samples = self.file_samples[limits]
-        gather = Gather(headers=headers, data=data, samples=samples, survey=self)
-=======
         gather = Gather(headers=headers, data=data, samples=samples, sample_rate=sample_rate, survey=self)
->>>>>>> c28ed4a7
         return gather
 
     def get_gather(self, index, limits=None, copy_headers=True):
