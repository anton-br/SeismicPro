--- conflicted
+++ resolved
@@ -1338,7 +1338,6 @@
         return self
 
     @action
-<<<<<<< HEAD
     @inbatch_parallel(init='_init_component')
     def random_crop(self, index, src, num_crops, shape, dst=None):
         """ Random crop from seismograms.
@@ -1445,7 +1444,6 @@
         field = getattr(self, src)[pos]
         getattr(self, dst)[pos] = _crop(field, xy, shape)
 
-=======
     @inbatch_parallel(init='_init_component', target="threads")
     def shift_pick_phase(self, index, src, src_traces, dst=None, shift=1.5, threshold=0.05):
         """ Shifts picking time stored in `src` component on the given phase along the traces stored in `src_traces`.
@@ -1485,5 +1483,4 @@
         n_skip = max((np.abs(trace[x:]) > threshold).argmax() - 1, 0)
         x += n_skip
         getattr(self, dst)[pos] = x
->>>>>>> dbaddd60
         return self