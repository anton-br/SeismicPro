--- conflicted
+++ resolved
@@ -18,13 +18,9 @@
 from .utils import calculate_stats, create_supergather_index
 from ..gather import Gather
 from ..metrics import PartialMetric
-<<<<<<< HEAD
 from ..static_correction import StaticCorrection
-from ..utils import to_list, maybe_copy, get_cols, create_indexer
-=======
 from ..containers import GatherContainer, SamplesContainer
 from ..utils import to_list, maybe_copy, get_cols
->>>>>>> 2b0a62fb
 from ..const import ENDIANNESS, HDR_DEAD_TRACE, HDR_FIRST_BREAK
 
 
