"""Implements SeismicBatch class for processing a small subset of seismic gathers"""

import numpy as np
import matplotlib.pyplot as plt

from .gather import Gather
from .semblance import Semblance, ResidualSemblance
from .decorators import create_batch_methods, apply_to_each_component
from .utils import to_list
from ..batchflow import Batch, action, DatasetIndex, NamedExpression


@create_batch_methods(Gather, Semblance, ResidualSemblance)
class SeismicBatch(Batch):
    """A batch class for seismic data that allows for joint and simultaneous processing of small subsets of seismic
    gathers in a parallel way.

    Initially, a batch contains unique identifiers of seismic gathers as its `index` and allows for their loading and
    processing. All the results are stored in batch attributes called `components` whose names are passed as `dst`
    argument of the called method.

    `SeismicBatch` implements almost no processing logic itself and usually just redirects method calls to objects in
    components specified in `src` argument. In order for a component method to be available in the batch, it should be
    decorated with :func:`~decorators.batch_method` in its class and the class itself should be listed in
    :func:`~decorators.create_batch_methods` decorator arguments of `SeismicBatch`.

    Examples
    --------
    Usually a batch is created from a `SeismicDataset` instance by calling :func:`~SeismicDataset.next_batch` method:
    >>> survey = Survey(path, header_index="FieldRecord", header_cols=["TraceNumber", "offset"], name="survey")
    >>> dataset = SeismicDataset(surveys=survey)
    >>> batch = dataset.next_batch(10)

    Here a batch of 10 gathers was created and can now be processed using the methods defined in
    :class:`~batch.SeismicBatch`. The batch does not contain any data yet and gather loading is usually the first
    method you want to call:
    >>> batch.load(src="survey")

    We've loaded gathers from a survey called `survey` in the component with the same name. Now the data can be
    accessed as a usual attribute:
    >>> batch.survey

    Almost all methods return a transformed batch allowing for method chaining:
    >>> batch.sort(src="survey", by="offset").plot(src="survey")

    Note that if `dst` attribute is omitted data processing is performed inplace.

    Parameters
    ----------
    index : DatasetIndex
        Unique identifiers of seismic gathers in the batch. Usually has :class:`~index.SeismicIndex` type.

    Attributes
    ----------
    index : DatasetIndex
        Unique identifiers of seismic gathers in the batch. Usually has :class:`~index.SeismicIndex` type.
    components : tuple
        Names of the created components. Each of them can be accessed as a usual attribute.
    """
    @property
    def nested_indices(self):
        """list: indices of the batch each additionally wrapped into a list. If used as an `init` function in
        `inbatch_parallel` decorator, each index will be passed to its parallelly executed callable as a tuple, not
        individual level values."""
        if isinstance(self.indices, np.ndarray):
            return self.indices.tolist()
        return [[index] for index in self.indices]

    def _init_component(self, *args, dst, **kwargs):
        """Create and preallocate new attributes with names listed in `dst` if they don't exist and return
        `self.nested_indices`. This method is typically used as a default `init` function in `inbatch_parallel`
        decorator."""
        _ = args, kwargs
        dst = to_list(dst)
        for comp in dst:
            if self.components is None or comp not in self.components:
                self.add_components(comp, init=self.array_of_nones)
        return self.nested_indices

    @action
    def load(self, src=None, fmt="sgy", components=None, combined=False, **kwargs):
        """Load seismic gathers into batch components.

        Parameters
        ----------
        src : str or list of str, optional
            Survey names to load gathers from.
        fmt : str, optional, defaults to "sgy"
            Data format to load gathers from.
        components : str or list of str, optional
            Batch components to store the result in. Equals to `src` if not given.
        combined : bool, optional, defaults to False
            If `False`, load gathers by corresponding index value. If `True`, group all batch traces from a particular
            survey into a single gather increasing loading speed by reducing the number of `.loc`s performed.
        kwargs : misc, optional
            Additional keyword arguments to :func:`~Survey.load_gather`.

        Returns
        -------
        batch : SeismicBatch
            A batch with loaded gathers. Creates or updates `src` components inplace.

        Raises
        ------
        KeyError
            If unknown survey name was passed in `src`.
        """
        if isinstance(fmt, str) and fmt.lower() in {"sgy", "segy"}:
            if not combined:
                return self._load_gather(src=src, dst=components, **kwargs)
            unique_files = self.indices.unique(level=0)
            combined_batch = type(self)(DatasetIndex(unique_files), dataset=self.dataset, pipeline=self.pipeline)
            # pylint: disable=protected-access
            return combined_batch._load_combined_gather(src=src, dst=components, parent_index=self.index, **kwargs)
            # pylint: enable=protected-access
        return super().load(src=src, fmt=fmt, components=components, **kwargs)

    @apply_to_each_component(target="for", fetch_method_target=False)
    def _load_gather(self, index, src, dst, **kwargs):
        """Load a gather with given `index` from a survey called `src`."""
        pos = self.index.get_pos(index)
        concat_id, gather_index = index[0], index[1:]
        # Unpack tuple in case of non-multiindex survey
        if len(gather_index) == 1:
            gather_index = gather_index[0]
        # Guarantee, that a DataFrame is always returned after .loc, regardless of pandas behaviour
        gather_index = slice(gather_index, gather_index)
        getattr(self, dst)[pos] = self.index.get_gather(survey_name=src, concat_id=concat_id,
                                                        gather_index=gather_index, **kwargs)

    @apply_to_each_component(target="for", fetch_method_target=False)
    def _load_combined_gather(self, index, src, dst, parent_index, **kwargs):
        """Load all batch traces from a survey called `src` with `CONCAT_ID` equal to `index` into a single gather."""
        pos = self.index.get_pos(index)
        gather_index = parent_index.indices.to_frame().loc[index].index
        getattr(self, dst)[pos] = parent_index.get_gather(survey_name=src, concat_id=index,
                                                          gather_index=gather_index, **kwargs)

    @action
    def update_velocity_cube(self, velocity_cube, src):
        """Update a velocity cube with stacking velocities from `src` component.

        Notes
        -----
        All passed `StackingVelocity` instances must have not-None coordinates.

        Parameters
        ----------
        velocity_cube : VelocityCube
            A cube to update.
        src : str
            A component with stacking velocities to update the cube with.

        Returns
        -------
        self : SeismicBatch
            The batch unchanged.

        Raises
        ------
        TypeError
            If wrong type of stacking velocities was passed.
        ValueError
            If any of the passed stacking velocities has `None` coordinates.
        """
        velocity_cube.update(getattr(self, src))
        return self

    @action
    def make_model_inputs(self, src, dst, mode='c', axis=0, expand_dims_axis=None):
        """Transform data to be used for model training.

        The method performes two-stage data processing:
        1. Stacks or concatenates input data depending on `mode` parameter along the specified `axis`,
        2. Inserts new axes to the resulting array at positions specified by `expand_dims_axis`.

        Source data to be transformed is passed to `src` argument either as an array-like of `np.ndarray`s or as a
        string, representing a name of batch component to get data from. Since this method is usually called in model
        training pipelines, `BA` named expression can be used to extract a certain attribute from each element of given
        component.

        Examples
        --------
        Given a dataset of individual traces, extract them from a batch of size 3 using `BA` named expression,
        concatenate into a single array, add a dummy axis and save the result into the `inputs` component:
        >>> pipeline = (Pipeline()
        ...     .load(src='survey')
        ...     .make_model_inputs(src=BA('survey').data, dst='inputs', mode='c', axis=0, expand_dims_axis=1)
        ... )
        >>> batch = (dataset >> pipeline).next_batch(3)
        >>> batch.inputs.shape
        (3, 1, 1500)

        Parameters
        ----------
        src : src or array-like of np.ndarray
            Either a data to be processed itself or a component name to get it from.
        dst : src
            A component's name to store the combined result in.
        mode : {'c' or 's'}, optional, defaults to 'c'
            A mode that determines how to combine a sequence of arrays into a single one: 'c' stands for concatenating
            and 's' for stacking along the `axis`.
        axis : int or None, optional, defaults to 0
            An axis along which the arrays will be concatenated or stacked. If `mode` is `c`, `None` can be passed
            meaning that the arrays will be flattened before concatenation. Regardless of `mode`, `axis` must be no
            more than `data.ndim` - 1.
        expand_dims_axis : int or None, optional, defaults to None
            Insert new axes at the `expand_dims_axis` position in the expanded array. If `None`, the expansion does not
            occur.

        Returns
        -------
        self : SeismicBatch
            Batch with the resulting `np.ndarray` in the `dst` component.

        Raises
        ------
        ValueError
            If unknown `mode` was passed.
        """
        data = getattr(self, src) if isinstance(src, str) else src
        func = {'c': np.concatenate, 's': np.stack}.get(mode)
        if func is None:
            raise ValueError(f"Unknown mode '{mode}', must be either 'c' or 's'")
        data = func(data, axis=axis)

        if expand_dims_axis is not None:
            data = np.expand_dims(data, axis=expand_dims_axis)
        setattr(self, dst, data)
        return self

    @action(no_eval='dst')
    def split_model_outputs(self, src, dst, shapes):
        """Split data into multiple sub-arrays whose shapes along zero axis if defined by `shapes`.

        Usually gather data for each batch element is stacked or concatenated along zero axis using
        :func:`SeismicBatch.make_model_inputs` before being passed to a model. This method performs a reverse operation
        by splitting the received predictions allowing them to be matched with the corresponding batch elements for
        which they were obtained.

        Examples
        --------
        Given a dataset of individual traces, perform a segmentation model inference for a batch of size 3, split
        predictions and save them to the `outputs` batch component:
        >>> pipeline = (Pipeline()
        ...     .init_model(mode='dynamic', model_class=UNet, name='model', config=config)
        ...     .init_variable('predictions')
        ...     .load(src='survey')
        ...     .make_model_inputs(src=BA('survey').data, dst='inputs', mode='c', axis=0, expand_dims_axis=1)
        ...     .predict_model('model', B('inputs'), fetches='predictions', save_to=B('predictions'))
        ...     .split_model_outputs(src='predictions', dst='outputs', shapes=BA('survey').shape[:, 0])
        ... )
        >>> batch = (dataset >> pipeline).next_batch(3)

        Each gather in the batch has shape (1, 1500), thus the created model inputs have shape (3, 1, 1500). Model
        predictions have the same shape as inputs:
        >>> batch.inputs.shape
        (3, 1, 1500)
        >>> batch.predictions.shape
        (3, 1, 1500)

        Predictions are split into 3 subarrays with a signle trace in each of them to match the number of traces in the
        correponding gathers:
        >>> len(batch.outputs)
        3
        >>> batch.outputs[0].shape
        (1, 1, 1500)

        Parameters
        ----------
        src : str or array-like of np.ndarray
            Either a data to be processed itself or a component name to get it from.
        dst : str or NamedExpression
            - If `str`, save the resulting sub-arrays into a batch component called `dst`,
            - If `NamedExpression`, save the resulting sub-arrays into the object described by named expression.
        shapes : 1d array-like
            An array with sizes of each sub-array along zero axis after the split. Its length should be generally equal
            to the current batch size and its sum must match the length of data defined by `src`.

        Returns
        -------
        self : SeismicBatch
            The batch with split data.

        Raises
        ------
        ValueError
            If data length does not match the sum of shapes passed.
            If `dst` is not of `str` or `NamedExpression` type.
        """
<<<<<<< HEAD
        if isinstance(src, str):
            data = getattr(self, src)
        else:
            data = src
=======
        data = getattr(self, src) if isinstance(src, str) else src
>>>>>>> 093de092
        shapes = np.cumsum(shapes)
        if shapes[-1] != len(data):
            raise ValueError("Data length must match the sum of shapes passed")
        split_data = np.split(data, shapes[:-1])

        if isinstance(dst, str):
            setattr(self, dst, split_data)
        elif isinstance(dst, NamedExpression):
            dst.set(value=split_data)
        else:
            raise ValueError(f"dst must be either `str` or `NamedExpression`, not {type(dst)}.")
        return self

    def _rows_cols_calc(self, plots_qty):
        if plots_qty <= 3:
            rows, cols = 1, plots_qty
        elif plots_qty % 3 == 1:
            cols = 2
            rows = -(-plots_qty // cols) # round up
        else:
            cols = 3
            rows = -(-plots_qty // cols) #round up
        return rows, cols

    @action
    def plot(self, src, **kwargs):

        data = getattr(self, src)
        batch_size = len(self)

        rows, cols = self._rows_cols_calc(batch_size)
        fig, axes = plt.subplots(rows, cols, figsize=(10 * cols, 7 * rows))

        axes = np.array([axes]) if batch_size == 1 else axes # need to iter at signle ax
        if len(axes.ravel()) > batch_size:
            axes.ravel()[-1].remove() # remove excessive axes

        for item, ax in zip(data, axes.ravel()):
            item.plot(item, ax, **kwargs)

        return self<|MERGE_RESOLUTION|>--- conflicted
+++ resolved
@@ -288,14 +288,7 @@
             If data length does not match the sum of shapes passed.
             If `dst` is not of `str` or `NamedExpression` type.
         """
-<<<<<<< HEAD
-        if isinstance(src, str):
-            data = getattr(self, src)
-        else:
-            data = src
-=======
         data = getattr(self, src) if isinstance(src, str) else src
->>>>>>> 093de092
         shapes = np.cumsum(shapes)
         if shapes[-1] != len(data):
             raise ValueError("Data length must match the sum of shapes passed")
