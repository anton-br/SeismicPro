"""Implements SeismicBatch class for processing a small subset of seismic gathers"""

from string import Formatter
from functools import partial
from collections import defaultdict

import numpy as np
import matplotlib.pyplot as plt

<<<<<<< HEAD
from .gather import Gather
from .coherency import Coherency, ResidualCoherency
from .cropped_gather import CroppedGather
=======
from .index import SeismicIndex
from .gather import Gather, CroppedGather
from .gather.utils.crop_utils import make_origins
from .semblance import Semblance, ResidualSemblance
from .metrics import define_pipeline_metric, PartialMetric, MetricsAccumulator
>>>>>>> 3b98fc7a
from .decorators import create_batch_methods, apply_to_each_component
from .utils import to_list, as_dict, save_figure
from ..batchflow import action, inbatch_parallel, save_data_to, Batch, DatasetIndex, NamedExpression


@create_batch_methods(Gather, CroppedGather, Coherency, ResidualCoherency)
class SeismicBatch(Batch):
    """A batch class for seismic data that allows for joint and simultaneous processing of small subsets of seismic
    gathers in a parallel way.

    Initially, a batch contains unique identifiers of seismic gathers as its `index` and allows for their loading and
    processing. All the results are stored in batch attributes called `components` whose names are passed as `dst`
    argument of the called method.

    `SeismicBatch` implements almost no processing logic itself and usually just redirects method calls to objects in
    components specified in `src` argument. In order for a component method to be available in the batch, it should be
    decorated with :func:`~decorators.batch_method` in its class and the class itself should be listed in
    :func:`~decorators.create_batch_methods` decorator arguments of `SeismicBatch`.

    Examples
    --------
    Usually a batch is created from a `SeismicDataset` instance by calling :func:`~SeismicDataset.next_batch` method:
    >>> survey = Survey(path, header_index="FieldRecord", header_cols=["TraceNumber", "offset"], name="survey")
    >>> dataset = SeismicDataset(survey)
    >>> batch = dataset.next_batch(10)

    Here a batch of 10 gathers was created and can now be processed using the methods defined in
    :class:`~batch.SeismicBatch`. The batch does not contain any data yet and gather loading is usually the first
    method you want to call:
    >>> batch.load(src="survey")

    We've loaded gathers from a survey called `survey` in the component with the same name. Now the data can be
    accessed as a usual attribute:
    >>> batch.survey

    Almost all methods return a transformed batch allowing for method chaining:
    >>> batch.sort(src="survey", by="offset").plot(src="survey")

    Note that if `dst` attribute is omitted data processing is performed inplace.

    Parameters
    ----------
    index : DatasetIndex
        Unique identifiers of seismic gathers in the batch. Usually has :class:`~index.SeismicIndex` type.

    Attributes
    ----------
    index : DatasetIndex
        Unique identifiers of seismic gathers in the batch. Usually has :class:`~index.SeismicIndex` type.
    components : tuple of str or None
        Names of the created components. Each of them can be accessed as a usual attribute.
    """
    def __init__(self, *args, **kwargs):
        super().__init__(*args, **kwargs)
        self._num_calculated_metrics = 0

    def init_component(self, *args, dst=None, **kwargs):
        """Create and preallocate new attributes with names listed in `dst` if they don't exist and return ordinal
        numbers of batch items. This method is typically used as a default `init` function in `inbatch_parallel`
        decorator."""
        _ = args, kwargs
        dst = [] if dst is None else to_list(dst)
        for comp in dst:
            if self.components is None or comp not in self.components:
                self.add_components(comp, init=self.array_of_nones)
        return np.arange(len(self))

    @property
    def flat_indices(self):
        """np.ndarray: Unique identifiers of seismic gathers in the batch flattened into a 1d array."""
        if isinstance(self.index, SeismicIndex):
            return np.concatenate(self.indices)
        return self.indices

    @action
    def load(self, src=None, dst=None, fmt="sgy", combined=False, **kwargs):
        """Load seismic gathers into batch components.

        Parameters
        ----------
        src : str or list of str, optional
            Survey names to load gathers from.
        dst : str or list of str, optional
            Batch components to store the result in. Equals to `src` if not given.
        fmt : str, optional, defaults to "sgy"
            Data format to load gathers from.
        combined : bool, optional, defaults to False
            If `False`, load gathers by corresponding index value. If `True`, group all traces from a particular survey
            into a single gather. Increases loading speed by reducing the number of `DataFrame` indexations performed.
        kwargs : misc, optional
            Additional keyword arguments to :func:`~Survey.load_gather`.

        Returns
        -------
        batch : SeismicBatch
            A batch with loaded gathers. Creates or updates `dst` components inplace.

        Raises
        ------
        KeyError
            If unknown survey name was passed in `src`.
        """
        if isinstance(fmt, str) and fmt.lower() in {"sgy", "segy"}:
            if not combined:
                return self.load_gather(src=src, dst=dst, **kwargs)
            non_empty_parts = [i for i, n_gathers in enumerate(self.index.n_gathers_by_part) if n_gathers]
            combined_batch = type(self)(DatasetIndex(non_empty_parts), dataset=self.dataset, pipeline=self.pipeline)
            return combined_batch.load_combined_gather(src=src, dst=dst, parent_index=self.index, **kwargs)
        return super().load(src=src, fmt=fmt, dst=dst, **kwargs)

    @apply_to_each_component(target="for", fetch_method_target=False)
    def load_gather(self, pos, src, dst, **kwargs):
        """Load a gather with ordinal number `pos` in the batch from a survey `src`."""
        index, part = self.index.index_by_pos(pos)
        getattr(self, dst)[pos] = self.index.get_gather(index, part=part, survey_name=src, **kwargs)

    @apply_to_each_component(target="for", fetch_method_target=False)
    def load_combined_gather(self, pos, src, dst, parent_index, **kwargs):
        """Load all batch traces from a given part and survey into a single gather."""
        part = parent_index.parts[self.indices[pos]]
        survey = part.surveys_dict[src]
        headers = part.headers.get(src, part.headers[[]])  # Handle the case when no headers were loaded for a survey
        getattr(self, dst)[pos] = survey.load_gather(headers, **kwargs)

    @action
    def update_velocity_cube(self, velocity_cube, src):
        """Update a velocity cube with stacking velocities from `src` component.

        Notes
        -----
        All passed `StackingVelocity` instances must have not-None coordinates.

        Parameters
        ----------
        velocity_cube : VelocityCube
            A cube to update.
        src : str
            A component with stacking velocities to update the cube with.

        Returns
        -------
        self : SeismicBatch
            The batch unchanged.

        Raises
        ------
        TypeError
            If wrong type of stacking velocities was passed.
        ValueError
            If any of the passed stacking velocities has `None` coordinates.
        """
        velocity_cube.update(getattr(self, src))
        return self

    @action
    def make_model_inputs(self, src, dst, mode='c', axis=0, expand_dims_axis=None):
        """Transform data to be used for model training.

        The method performes two-stage data processing:
        1. Stacks or concatenates input data depending on `mode` parameter along the specified `axis`,
        2. Inserts new axes to the resulting array at positions specified by `expand_dims_axis`.

        Source data to be transformed is passed to `src` argument either as an array-like of `np.ndarray`s or as a
        string, representing a name of batch component to get data from. Since this method is usually called in model
        training pipelines, `BA` named expression can be used to extract a certain attribute from each element of given
        component.

        Examples
        --------
        Given a dataset of individual traces, extract them from a batch of size 3 using `BA` named expression,
        concatenate into a single array, add a dummy axis and save the result into the `inputs` component:
        >>> pipeline = (Pipeline()
        ...     .load(src='survey')
        ...     .make_model_inputs(src=L('survey').data, dst='inputs', mode='c', axis=0, expand_dims_axis=1)
        ... )
        >>> batch = (dataset >> pipeline).next_batch(3)
        >>> batch.inputs.shape
        (3, 1, 1500)

        Parameters
        ----------
        src : src or array-like of np.ndarray
            Either a data to be processed itself or a component name to get it from.
        dst : src
            A component's name to store the combined result in.
        mode : {'c' or 's'}, optional, defaults to 'c'
            A mode that determines how to combine a sequence of arrays into a single one: 'c' stands for concatenating
            and 's' for stacking along the `axis`.
        axis : int or None, optional, defaults to 0
            An axis along which the arrays will be concatenated or stacked. If `mode` is `c`, `None` can be passed
            meaning that the arrays will be flattened before concatenation. Regardless of `mode`, `axis` must be no
            more than `data.ndim` - 1.
        expand_dims_axis : int or None, optional, defaults to None
            Insert new axes at the `expand_dims_axis` position in the expanded array. If `None`, the expansion does not
            occur.

        Returns
        -------
        self : SeismicBatch
            Batch with the resulting `np.ndarray` in the `dst` component.

        Raises
        ------
        ValueError
            If unknown `mode` was passed.
        """
        data = getattr(self, src) if isinstance(src, str) else src
        func = {'c': np.concatenate, 's': np.stack}.get(mode)
        if func is None:
            raise ValueError(f"Unknown mode '{mode}', must be either 'c' or 's'")
        data = func(data, axis=axis)

        if expand_dims_axis is not None:
            data = np.expand_dims(data, axis=expand_dims_axis)
        setattr(self, dst, data)
        return self

    @action(no_eval='dst')
    def split_model_outputs(self, src, dst, shapes):
        """Split data into multiple sub-arrays whose shapes along zero axis are defined by `shapes`.

        Usually gather data for each batch element is stacked or concatenated along zero axis using
        :func:`SeismicBatch.make_model_inputs` before being passed to a model. This method performs a reverse operation
        by splitting the received predictions allowing them to be matched with the corresponding batch elements for
        which they were obtained.

        Examples
        --------
        Given a dataset of individual traces, perform a segmentation model inference for a batch of size 3, split
        predictions and save them to the `outputs` batch component:
        >>> pipeline = (Pipeline()
        ...     .init_model(mode='dynamic', model_class=UNet, name='model', config=config)
        ...     .init_variable('predictions')
        ...     .load(src='survey')
        ...     .make_model_inputs(src=L('survey').data, dst='inputs', mode='c', axis=0, expand_dims_axis=1)
        ...     .predict_model('model', B('inputs'), fetches='predictions', save_to=B('predictions'))
        ...     .split_model_outputs(src='predictions', dst='outputs', shapes=L('survey').shape[0])
        ... )
        >>> batch = (dataset >> pipeline).next_batch(3)

        Each gather in the batch has shape (1, 1500), thus the created model inputs have shape (3, 1, 1500). Model
        predictions have the same shape as inputs:
        >>> batch.inputs.shape
        (3, 1, 1500)
        >>> batch.predictions.shape
        (3, 1, 1500)

        Predictions are split into 3 subarrays with a single trace in each of them to match the number of traces in the
        corresponding gathers:
        >>> len(batch.outputs)
        3
        >>> batch.outputs[0].shape
        (1, 1, 1500)

        Parameters
        ----------
        src : str or array-like of np.ndarray
            Either a data to be processed itself or a component name to get it from.
        dst : str or NamedExpression
            - If `str`, save the resulting sub-arrays into a batch component called `dst`,
            - If `NamedExpression`, save the resulting sub-arrays into the object described by named expression.
        shapes : 1d array-like
            An array with sizes of each sub-array along zero axis after the split. Its length should be generally equal
            to the current batch size and its sum must match the length of data defined by `src`.

        Returns
        -------
        self : SeismicBatch
            The batch with split data.

        Raises
        ------
        ValueError
            If data length does not match the sum of shapes passed.
            If `dst` is not of `str` or `NamedExpression` type.
        """
        data = getattr(self, src) if isinstance(src, str) else src
        shapes = np.cumsum(shapes)
        if shapes[-1] != len(data):
            raise ValueError("Data length must match the sum of shapes passed")
        split_data = np.split(data, shapes[:-1])

        if isinstance(dst, str):
            setattr(self, dst, split_data)
        elif isinstance(dst, NamedExpression):
            dst.set(value=split_data)
        else:
            raise ValueError(f"dst must be either `str` or `NamedExpression`, not {type(dst)}.")
        return self

    @action
    @inbatch_parallel(init='init_component', target='for')
    def crop(self, pos, src, origins, crop_shape, dst=None, joint=True, n_crops=1, stride=None, **kwargs):
        """Crop batch components.

        Parameters
        ----------
        src : str or list of str
            Components to be cropped. Objects in each of them must implement `crop` method which will be called from
            this method.
        origins : list, tuple, np.ndarray or str
            Origins define top-left corners for each crop or a rule used to calculate them. All array-like values are
            cast to an `np.ndarray` and treated as origins directly, except for a 2-element tuple of `int`, which will
            be treated as a single individual origin.
            If `str`, represents a mode to calculate origins. Two options are supported:
            - "random": calculate `n_crops` crops selected randomly using a uniform distribution over the source data,
              so that no crop crosses data boundaries,
            - "grid": calculate a deterministic uniform grid of origins, whose density is determined by `stride`.
        crop_shape : tuple with 2 elements
            Shape of the resulting crops.
        dst : str or list of str, optional, defaults to None
            Components to store cropped data. If `dst` is `None` cropping is performed inplace.
        joint : bool, optional, defaults to True
            Defines whether to create the same origins for all `src`s if passed `origins` is `str`. Generally used to
            perform joint random cropping of segmentation model input and output.
        n_crops : int, optional, defaults to 1
            The number of generated crops if `origins` is "random".
        stride : tuple with 2 elements, optional, defaults to crop_shape
            Steps between two adjacent crops along both axes if `origins` is "grid". The lower the value is, the more
            dense the grid of crops will be. An extra origin will always be placed so that the corresponding crop will
            fit in the very end of an axis to guarantee complete data coverage with crops regardless of passed
            `crop_shape` and `stride`.
        kwargs : misc, optional
            Additional keyword arguments to pass to `crop` method of the objects being cropped.

        Returns
        -------
        self : SeismicBatch
            The batch with cropped data.

        Raises
        ------
        TypeError
            If `joint` is `True` and `src` contains components of different types.
        ValueError
            If `src` and `dst` have different lengths.
            If `joint` is `True` and `src` contains components of different shapes.
        """
        dst = src if dst is None else dst
        src_list = to_list(src)
        dst_list = to_list(dst)

        if len(src_list) != len(dst_list):
            raise ValueError("src and dst should have the same length.")

        if joint:
            src_shapes = set()
            src_types = set()

            for src in src_list:  # pylint: disable=redefined-argument-from-local
                src_obj = getattr(self, src)[pos]
                src_types.add(type(src_obj))
                src_shapes.add(src_obj.shape)

            if len(src_types) > 1:
                raise TypeError("If joint is True, all src components must be of the same type.")
            if len(src_shapes) > 1:
                raise ValueError("If joint is True, all src components must have the same shape.")
            data_shape = src_shapes.pop()
            origins = make_origins(origins, data_shape, crop_shape, n_crops, stride)

        for src, dst in zip(src_list, dst_list):  # pylint: disable=redefined-argument-from-local
            src_obj = getattr(self, src)[pos]
            src_cropped = src_obj.crop(origins, crop_shape, n_crops, stride, **kwargs)
            setattr(self[pos], dst, src_cropped)

        return self

    @action(no_eval="save_to")
    def calculate_metric(self, metric, *args, metric_name=None, coords_component=None, coords_cols="auto",
                         save_to=None, **kwargs):
        """Calculate a metric for each batch element and store the results into an accumulator.

        The passed metric must be either a subclass of `PipelineMetric` or a `callable`. In the latter case, a new
        subclass of `PipelineMetric` is created with its `calc` method defined by the `callable`. The metric class is
        provided with information about the pipeline it was calculated in which allows restoring metric calculation
        context during interactive metric map plotting.

        Examples
        --------
        1. Calculate a metric, that estimates signal leakage after seismic processing by CDP gathers:

        Create a dataset with surveys before and after processing being merged:
        >>> header_index = ["INLINE_3D", "CROSSLINE_3D"]
        >>> header_cols = "offset"
        >>> survey_before = Survey(path_before, header_index=header_index, header_cols=header_cols, name="before")
        >>> survey_after = Survey(path_after, header_index=header_index, header_cols=header_cols, name="after")
        >>> dataset = SeismicDataset(survey_before, survey_after, mode="m")

        Iterate over the dataset and calculate the metric:
        >>> pipeline = (dataset
        ...     .pipeline()
        ...     .load(src=["before", "after"])
        ...     .calculate_metric(SignalLeakage, "before", "after", velocities=np.linspace(1500, 5500, 100),
        ...                       save_to=V("accumulator", mode="a"))
        ... )
        >>> pipeline.run(batch_size=16, n_epochs=1)

        Extract the created metric accumulator, construct the map and plot it:
        >>> leakage_map = pipeline.v("accumulator").construct_map()
        >>> leakage_map.plot(interactive=True)  # works only in JupyterLab with `%matplotlib widget` magic executed

        2. Calculate standard deviation of gather amplitudes using a lambda-function:
        >>> pipeline = (dataset
        ...     .pipeline()
        ...     .load(src="before")
        ...     .calculate_metric(lambda gather: gather.data.std(), "before", metric_name="std",
        ...                       save_to=V("accumulator", mode="a"))
        ... )
        >>> pipeline.run(batch_size=16, n_epochs=1)
        >>> std_map = pipeline.v("accumulator").construct_map()
        >>> std_map.plot(interactive=True, plot_component="before")

        Parameters
        ----------
        metric : subclass of PipelineMetric or callable
            The metric to calculate.
        metric_name : str or None, optional
            A name of the calculated metric. Obligatory if `metric` is `lambda` or `name` attribute is not overridden
            in the metric class.
        coords_component : str, optional
            A component name to extract coordinates from. If not given, the first argument passed to the metric
            calculation function is used.
        coords_cols : "auto" or 2 element array-like, optional, defaults to "auto"
            Headers columns of `coords_component` objects to get coordinates from. If "auto", tries inferring them
            automatically by the type of headers index.
        save_to : NamedExpression
            A named expression to save the constructed `MetricsAccumulator` instance to.
        args : misc, optional
            Additional positional arguments to the metric calculation function.
        kwargs : misc, optional
            Additional keyword arguments to the metric calculation function.

        Returns
        -------
        self : SeismicBatch
            The batch with increased `_num_calculated_metrics` counter.

        Raises
        ------
        ValueError
            If wrong type of `metric` is passed.
            If `metric` is `lambda` and `metric_name` is not given.
            If `metric` is a subclass of `PipelineMetric` and `metric.name` is `None`.
        """
        metric = define_pipeline_metric(metric, metric_name)
        unpacked_args, first_arg = metric.unpack_calc_args(self, *args, **kwargs)

        # Calculate metric values and their coordinates
        coords_items = first_arg if coords_component is None else getattr(self, coords_component)
        coords = [item.get_coords(coords_cols) for item in coords_items]
        values = [metric.calc(*args, **kwargs) for args, kwargs in unpacked_args]

        # Construct a mapping from coordinates to ordinal numbers of gathers in the dataset index.
        # Later used by PipelineMetric to generate a batch by coordinates of a click on an interactive metric map.
        part_offsets = np.cumsum([0] + self.dataset.n_gathers_by_part[:-1])
        part_index_pos = [part.get_gathers_locs(indices) for part, indices in zip(self.dataset.parts, self.indices)]
        dataset_index_pos = np.concatenate([pos + offset for pos, offset in zip(part_index_pos, part_offsets)])
        coords_to_pos = defaultdict(list)
        for coord, pos in zip(coords, dataset_index_pos):
            coords_to_pos[tuple(coord)].append(pos)

        # Construct a metric and its accumulator
        metric = PartialMetric(metric, pipeline=self.pipeline, calculate_metric_index=self._num_calculated_metrics,
                               coords_to_pos=coords_to_pos)
        accumulator = MetricsAccumulator(coords, **{metric.name: {"values": values, "metric_type": metric}})

        if save_to is not None:
            save_data_to(data=accumulator, dst=save_to, batch=self)
        self._num_calculated_metrics += 1
        return self

    @action
    def plot(self, src, src_kwargs=None, max_width=20, title="{src}: {index}", save_to=None, **common_kwargs):  # pylint: disable=too-many-statements
        """Plot batch components on a grid constructed as follows:
        1. If a single batch component is passed, its objects are plotted side by side on a single line.
        2. Otherwise, each batch element is drawn on a separate line, its components are plotted in the order they
           appear in `src`.

        If the total width of plots on a line exceeds `max_width`, the line is wrapped and the plots that did not fit
        are drawn below.

        This action calls `plot` methods of objects in components in `src`. There are two ways to pass arguments to
        these methods:
        1. `common_kwargs` set defaults for all of them,
        2. `src_kwargs` define specific `kwargs` for an individual component that override those in `common_kwargs`.

        Notes
        -----
        1. `kwargs` from `src_kwargs` take priority over the `common_kwargs` and `title` argument.
        2. `title` is processed differently than in the `plot` methods of objects in `src` components, see its
           description below for more details.

        Parameters
        ----------
        src : str or list of str
            Components to be plotted. Objects in each of them must implement `plot` method which will be called from
            this method.
        src_kwargs : dict or list of dicts, optional, defaults to None
            Additional arguments for plotters of components in `src`.
            If `dict`, defines a mapping from a component or a tuple of them to `plot` arguments, which are stored as
            `dict`s.
            If `list`, each element is a `dict` with arguments for the corresponding component in `src`.
        max_width : float, optional, defaults to 20
            Maximal figure width, measured in inches.
        title : str or dict, optional, defaults to "{src}: {index}"
            Title of subplots. If `dict`, should contain keyword arguments to pass to `matplotlib.axes.Axes.set_title`.
            In this case, the title string is stored under the `label` key.

            The title string may contain variables enclosed in curly braces that are formatted as python f-strings as
            follows:
            - "src" is substituted with the component name of the subplot,
            - "index" is substituted with the index of the current batch element,
            - All other variables are popped from the `title` `dict`.
        save_to : str or dict, optional, defaults to None
            If `str`, a path to save the figure to.
            If `dict`, should contain keyword arguments to pass to `matplotlib.pyplot.savefig`. In this case, the path
            is stored under the `fname` key.
            Otherwise, the figure is not saved.
        common_kwargs : misc, optional
            Additional common arguments to all plotters of components in `src`.

        Returns
        -------
        self : SeismicBatch
            The batch unchanged.

        Raises
        ------
        ValueError
            If the length of `src_kwargs` when passed as a list does not match the length of `src`.
            If any of the components' `plot` method is not decorated with `plotter` decorator.
        """
        # Construct a list of plot kwargs for each component in src
        src_list = to_list(src)
        if src_kwargs is None:
            src_kwargs = [{} for _ in range(len(src_list))]
        elif isinstance(src_kwargs, dict):
            src_kwargs = {src: src_kwargs[keys] for keys in src_kwargs for src in to_list(keys)}
            src_kwargs = [src_kwargs.get(src, {}) for src in src_list]
        else:
            src_kwargs = to_list(src_kwargs)
            if len(src_list) != len(src_kwargs):
                raise ValueError("The length of src_kwargs must match the length of src")

        # Construct a grid of plotters with shape (len(self), len(src_list)) for each of the subplots
        plotters = [[] for _ in range(len(self))]
        for src, kwargs in zip(src_list, src_kwargs):  # pylint: disable=redefined-argument-from-local
            # Merge src kwargs with common kwargs and defaults
            plotter_params = getattr(getattr(self, src)[0].plot, "method_params", {}).get("plotter")
            if plotter_params is None:
                raise ValueError("plot method of each component in src must be decorated with plotter")
            kwargs = {"figsize": plotter_params["figsize"], "title": title, **common_kwargs, **kwargs}

            # Scale subplot figsize if its width is greater than max_width
            width, height = kwargs.pop("figsize")
            if width > max_width:
                height = height * max_width / width
                width = max_width

            title_template = kwargs.pop("title")
            args_to_unpack = set(to_list(plotter_params["args_to_unpack"]))

            for i, index in enumerate(self.flat_indices):
                # Unpack required plotter arguments by getting the value of specified component with given index
                unpacked_args = {}
                for arg_name in args_to_unpack & kwargs.keys():
                    arg_val = kwargs[arg_name]
                    if isinstance(arg_val, str):
                        unpacked_args[arg_name] = getattr(self, arg_val)[i]

                # Format subplot title
                if title_template is not None:
                    src_title = as_dict(title_template, key='label')
                    label = src_title.pop("label")
                    format_names = {name for _, name, _, _ in Formatter().parse(label) if name is not None}
                    format_kwargs = {name: src_title.pop(name) for name in format_names if name in src_title}
                    src_title["label"] = label.format(src=src, index=index, **format_kwargs)
                    kwargs["title"] = src_title

                # Create subplotter config
                subplot_config = {
                    "plotter": partial(getattr(self, src)[i].plot, **{**kwargs, **unpacked_args}),
                    "height": height,
                    "width": width,
                }
                plotters[i].append(subplot_config)

        # Flatten all the subplots into a row if a single component was specified
        if len(src_list) == 1:
            plotters = [sum(plotters, [])]

        # Wrap lines of subplots wider than max_width
        split_pos = []
        curr_width = 0
        for i, plotter in enumerate(plotters[0]):
            curr_width += plotter["width"]
            if curr_width > max_width:
                split_pos.append(i)
                curr_width = plotter["width"]
        plotters = sum([np.split(plotters_row, split_pos) for plotters_row in plotters], [])

        # Define axes layout and perform plotting
        fig_width = max(sum(plotter["width"] for plotter in plotters_row) for plotters_row in plotters)
        row_heights = [max(plotter["height"] for plotter in plotters_row) for plotters_row in plotters]
        fig = plt.figure(figsize=(fig_width, sum(row_heights)), tight_layout=True)
        gridspecs = fig.add_gridspec(len(plotters), 1, height_ratios=row_heights)

        for gridspecs_row, plotters_row in zip(gridspecs, plotters):
            n_cols = len(plotters_row)
            col_widths = [plotter["width"] for plotter in plotters_row]

            # Create a dummy axis if row width is less than fig_width in order to avoid row stretching
            if fig_width > sum(col_widths):
                col_widths.append(fig_width - sum(col_widths))
                n_cols += 1

            # Create a gridspec for the current row
            gridspecs_col = gridspecs_row.subgridspec(1, n_cols, width_ratios=col_widths)
            for gridspec, plotter in zip(gridspecs_col, plotters_row):
                plotter["plotter"](ax=fig.add_subplot(gridspec))

        if save_to is not None:
            save_kwargs = as_dict(save_to, key="fname")
            save_figure(fig, **save_kwargs)
        return self<|MERGE_RESOLUTION|>--- conflicted
+++ resolved
@@ -7,17 +7,11 @@
 import numpy as np
 import matplotlib.pyplot as plt
 
-<<<<<<< HEAD
-from .gather import Gather
-from .coherency import Coherency, ResidualCoherency
-from .cropped_gather import CroppedGather
-=======
 from .index import SeismicIndex
 from .gather import Gather, CroppedGather
 from .gather.utils.crop_utils import make_origins
-from .semblance import Semblance, ResidualSemblance
+from .coherency import Coherency, ResidualCoherency
 from .metrics import define_pipeline_metric, PartialMetric, MetricsAccumulator
->>>>>>> 3b98fc7a
 from .decorators import create_batch_methods, apply_to_each_component
 from .utils import to_list, as_dict, save_figure
 from ..batchflow import action, inbatch_parallel, save_data_to, Batch, DatasetIndex, NamedExpression
