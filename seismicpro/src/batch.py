--- conflicted
+++ resolved
@@ -7,22 +7,14 @@
 import matplotlib.pyplot as plt
 
 from .gather import Gather
-<<<<<<< HEAD
 from .coherency import Coherency, ResidualCoherency
-=======
 from .cropped_gather import CroppedGather
-from .semblance import Semblance, ResidualSemblance
->>>>>>> e6da37a0
 from .decorators import create_batch_methods, apply_to_each_component
 from .utils import to_list, as_dict, save_figure, make_origins
 from ..batchflow import action, inbatch_parallel, Batch, DatasetIndex, NamedExpression
 
 
-<<<<<<< HEAD
-@create_batch_methods(Gather, Coherency, ResidualCoherency)
-=======
-@create_batch_methods(Gather, CroppedGather, Semblance, ResidualSemblance)
->>>>>>> e6da37a0
+@create_batch_methods(Gather, CroppedGather, Coherency, ResidualCoherency)
 class SeismicBatch(Batch):
     """A batch class for seismic data that allows for joint and simultaneous processing of small subsets of seismic
     gathers in a parallel way.
