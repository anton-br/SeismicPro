--- conflicted
+++ resolved
@@ -256,37 +256,6 @@
             return action(use_lock=method_use_lock[method_name])(apply_to_each_component(method))
 
         for method_name in methods_to_add:
-<<<<<<< HEAD
-            setattr(cls, method_name, create_method(method_name))
-        return cls
-    return decorator
-
-
-def plotter(figsize):
-    """!!!!"""
-    def outer_wrapper(method):
-        method.figsize = figsize
-        @wraps(method)
-        def decorator(*args, **kwargs):
-            if 'ax' not in kwargs:
-                # There is only one case when axes are not passed -
-                # a plot function is called directly from a class instance.
-                # In this case we want to plot image with pre-defined `figsize`
-                # and show image immediately after creation.
-                _, ax = plt.subplots(1, 1, figsize=kwargs.pop('figsize', figsize))
-                kwargs.update({'ax': ax})
-                save_path = kwargs.pop('save_path', None)
-                dpi = kwargs.pop('dpi', 100)
-                output = method(*args, **kwargs)
-                if save_path is not None:
-                    save_figure(path=save_path, dpi=dpi)
-                #plt.show()
-                return output
-            return method(*args, **kwargs)
-        return decorator
-    return outer_wrapper
-=======
             setattr(batch_cls, method_name, create_method(method_name))
         return batch_cls
-    return decorator
->>>>>>> e6da37a0
+    return decorator