"""Implements classes for velocity analysis: StackingVelocity and VelocityCube"""

import os
import warnings
from concurrent.futures import ThreadPoolExecutor

import cv2
import numpy as np
from numba import njit, prange
from scipy.spatial.qhull import Delaunay, QhullError  #pylint: disable=no-name-in-module
from sklearn.neighbors import NearestNeighbors

from .metrics import MetricsMap
<<<<<<< HEAD
from .utils import to_list, read_vfunc, read_single_vfunc, dump_vfunc
from .utils.interpolation import interp1d
from .utils.velocity_qc import VELOCITY_QC_METRICS
=======
from .utils import to_list, read_vfunc, read_single_vfunc, dump_vfunc, velocity_qc
from .utils.interpolation import interp1d
>>>>>>> e6da37a0


class VelocityInterpolator:
    """A class for stacking velocity interpolation over the whole field.

    Velocity interpolator accepts a dict of stacking velocities and constructs a convex hull of their coordinates.
    After that, given an inline and a crossline of unknown stacking velocity to get, interpolation is performed in the
    following way:
    1. If spatial coordinates lie within the constructed convex hull, linear barycentric interpolation for each time
       over spatially Delaunay-triangulated data is calculated,
    2. Otherwise, the closest known stacking velocity in Euclidean distance is returned.

    Parameters
    ----------
    stacking_velocities_dict : dict
        A dict of stacking velocities whose keys are tuples with their spatial coordinates and values are the stacking
        velocities themselves.

    Attributes
    ----------
    stacking_velocities_dict : dict
        A dict of stacking velocities whose keys are tuples with their spatial coordinates and values are the stacking
        velocities themselves.
    coords : 2d np.ndarray
        Stacked coordinates of velocities from `stacking_velocities_dict`.
    coords_hull : 3d np.ndarray
        Convex hull of coordinates of stacking velocities. Later used to choose the interpolation strategy for the
        requested coordinates.
    nearest_interpolator : NearestNeighbors
        An estimator of the closest stacking velocity to the passed spatial coordinates.
    tri : Delaunay
        Delaunay triangulation of `coords`.
    """
    def __init__(self, stacking_velocities_dict):
        self.stacking_velocities_dict = stacking_velocities_dict

        # Calculate the convex hull of given stacking velocity coordinates to further select appropriate interpolator
        self.coords = np.stack(list(self.stacking_velocities_dict.keys()))
        self.coords_hull = cv2.convexHull(self.coords, returnPoints=True)

        self.nearest_interpolator = NearestNeighbors(n_neighbors=1)
        self.nearest_interpolator.fit(self.coords)

        try:
            self.tri = Delaunay(self.coords, incremental=False)
        except QhullError:
            # Create artificial stacking velocities in the corners of given coordinate grid in order for Delaunay to
            # work with a full rank matrix of coordinates
            min_i, min_x = np.min(self.coords, axis=0) - 1
            max_i, max_x = np.max(self.coords, axis=0) + 1
            corner_velocities_coords = [(min_i, min_x), (min_i, max_x), (max_i, min_x), (max_i, max_x)]
            self.tri = Delaunay(np.concatenate([self.coords, corner_velocities_coords]), incremental=False)

        # Perform the first auxilliary call of the tri for it to work properly in different processes.
        # Otherwise VelocityCube.__call__ may fail if called in a pipeline with prefetch with mpc target.
        _ = self.tri.find_simplex((0, 0))

    def _is_in_hull(self, inline, crossline):
        """Check if given `inline` and `crossline` lie within a convex hull of spatial coordinates of stacking
        velocities passed during interpolator creation."""
<<<<<<< HEAD
=======
        # Cast inline and crossline to pure python types for latest versions of opencv to work correctly
>>>>>>> e6da37a0
        inline = np.array(inline).item()
        crossline = np.array(crossline).item()
        return cv2.pointPolygonTest(self.coords_hull, (inline, crossline), measureDist=True) >= 0

    def _get_simplex_info(self, coords):
<<<<<<< HEAD
=======
        """Return indices of simplex vertices and corresponding barycentric coordinates for each of passed `coords`."""
>>>>>>> e6da37a0
        simplex_ix = self.tri.find_simplex(coords)
        if np.any(simplex_ix < 0):
            raise ValueError("Some passed coords are outside convex hull of known stacking velocities coordinates")
        transform = self.tri.transform[simplex_ix]
        transition = transform[:, :2]
        bias = transform[:, 2]
        bar_coords = np.sum(transition * np.expand_dims(coords - bias, axis=1), axis=-1)
        bar_coords = np.column_stack([bar_coords, 1 - bar_coords.sum(axis=1)])
        return self.tri.simplices[simplex_ix], bar_coords

    def _interpolate_barycentric(self, inline, crossline):
        """Perform linear barycentric interpolation of stacking velocity at given `inline` and `crossline`."""
        coords = [(inline, crossline)]
        (simplex,), (bar_coords,) = self._get_simplex_info(coords)
        non_zero_coords = ~np.isclose(bar_coords, 0)
        bar_coords = bar_coords[non_zero_coords]
        vertices = self.tri.points[simplex][non_zero_coords].astype(np.int32)
        vertex_velocities = [self.stacking_velocities_dict[tuple(ver)] for ver in vertices]

        def velocity_interpolator(times):
            times = np.array(times)
            velocities = (np.column_stack([vel(times) for vel in vertex_velocities]) * bar_coords).sum(axis=1)
            return velocities.item() if times.ndim == 0 else velocities

        return StackingVelocity.from_interpolator(velocity_interpolator, inline, crossline)

    def _get_nearest_velocities(self, coords):
<<<<<<< HEAD
=======
        """Return the closest known stacking velocity to each of passed `coords`."""
>>>>>>> e6da37a0
        nearest_indices = self.nearest_interpolator.kneighbors(coords, return_distance=False)[:, 0]
        nearest_coords = self.coords[nearest_indices]
        velocities = [self.stacking_velocities_dict[tuple(coord)] for coord in nearest_coords]
        return velocities

    def _interpolate_nearest(self, inline, crossline):
        """Return the closest known stacking velocity to given `inline` and `crossline`."""
        nearest_stacking_velocity = self._get_nearest_velocities([(inline, crossline),])[0]
        return StackingVelocity.from_points(nearest_stacking_velocity.times, nearest_stacking_velocity.velocities,
                                            inline=inline, crossline=crossline)

    @staticmethod
    @njit(nogil=True, parallel=True)
    def _interp(simplices, bar_coords, velocities):
        res = np.zeros((len(simplices), velocities.shape[-1]), dtype=velocities.dtype)
<<<<<<< HEAD
        for i in prange(len(simplices)):
=======
        for i in prange(len(simplices)):  #pylint: disable=not-an-iterable
>>>>>>> e6da37a0
            for vel_ix, bar_coord in zip(simplices[i], bar_coords[i]):
                res[i] += velocities[vel_ix] * bar_coord
        return res

    def interpolate(self, coords, times):
<<<<<<< HEAD
=======
        """Interpolate stacking velocity at given coords and times.

        Interpolation over a regular grid of times allows for implementing a much more efficient computation strategy
        than simply iteratively calling the interpolator for each of `coords` and that evaluating it at given `times`.

        Parameters
        ----------
        coords : 2d array-like
            Coordinates to interpolate stacking velocities at. Has shape `(n_coords, 2)`.
        times : 1d array-like
            Times to interpolate stacking velocities at.

        Returns
        -------
        velocities : 2d np.ndarray
            Interpolated stacking velocities at given `coords` and `times`. Has shape `(len(coords), len(times))`.
        """
>>>>>>> e6da37a0
        coords = np.array(coords)
        times = np.array(times)
        velocities = np.empty((len(coords), len(times)))

        knn_mask = np.array([not self._is_in_hull(*coord) for coord in coords])
        coords_nearest = coords[knn_mask]
        coords_barycentric = coords[~knn_mask]

        if len(coords_nearest):
            velocities[knn_mask] = np.array([vel(times) for vel in self._get_nearest_velocities(coords_nearest)])

        if len(coords_barycentric):
            # Determine a simplex and barycentric coordinates inside it for all the coords
            simplices, bar_coords = self._get_simplex_info(coords_barycentric)

            # Calculate stacking velocities for all required simplex vertices and given times
            base_velocities = np.empty((len(self.tri.points), len(times)))
            vertex_indices = np.unique(simplices)
            vertex_coords = self.tri.points[vertex_indices].astype(np.int32)
            for vert_ix, vert_coords in zip(vertex_indices, vertex_coords):
                vel = self.stacking_velocities_dict.get(tuple(vert_coords))
                if vel is not None:
                    base_velocities[vert_ix] = vel(times)

            velocities[~knn_mask] = self._interp(simplices, bar_coords, base_velocities)

        return velocities

    def __call__(self, inline, crossline):
        """Interpolate stacking velocity at given `inline` and `crossline`.

        If `inline` and `crossline` lie within a convex hull of spatial coordinates of known stacking velocities,
        perform linear barycentric interpolation. Otherwise return stacking velocity closest to coordinates passed.

        Parameters
        ----------
        inline : int
            An inline to interpolate stacking velocity at.
        crossline : int
            A crossline to interpolate stacking velocity at.

        Returns
        -------
        stacking_velocity : StackingVelocity
            Interpolated stacking velocity at (`inline`, `crossline`).
        """
        if self._is_in_hull(inline, crossline):
            return self._interpolate_barycentric(inline, crossline)
        return self._interpolate_nearest(inline, crossline)


class StackingVelocity:
    """A class representing stacking velocity in a certain place of a field.

    Stacking velocity is the value of the seismic velocity obtained from the best fit of the traveltime curve by a
    hyperbola for each timestamp. It is used to correct the arrival times of reflection events in the traces for their
    varying offsets prior to stacking.

    It can be created from three different types of data by calling a corresponding `classmethod`:
    * `from_points` - create a stacking velocity from 1d arrays of times and velocities,
    * `from_file` - create a stacking velocity from a file in VFUNC format with time-velocity pairs,
    * `from_interpolator` - create a stacking velocity from a callable that returns velocity value by given time.

    However, usually a stacking velocity instance is not created directly, but is obtained as a result of calling the
    following methods:
    * :func:`~semblance.Semblance.calculate_stacking_velocity` - to run an automatic algorithm for stacking velocity
      computation,
    * :func:`VelocityCube.__call__` - to interpolate a stacking velocity at passed field coordinates given a created or
      loaded velocity cube.

    The resulting object is callable and returns stacking velocities for given times.

    Examples
    --------
    Stacking velocity can be automatically calculated for a CDP gather by its semblance:
    >>> survey = Survey(path, header_index=["INLINE_3D", "CROSSLINE_3D"], header_cols="offset")
    >>> gather = survey.sample_gather().sort(by="offset")
    >>> semblance = gather.calculate_semblance(velocities=np.linspace(1400, 5000, 200), win_size=8)
    >>> velocity = semblance.calculate_stacking_velocity()

    Or it can be interpolated from a velocity cube (loaded from a file in our case):
    >>> cube = VelocityCube(path=cube_path).create_interpolator()
    >>> velocity = cube(inline, crossline)

    Attributes
    ----------
    interpolator : callable
        An interpolator returning velocity value by given time.
    times : 1d array-like
        An array with time values for which stacking velocity was picked. Measured in milliseconds. Can be `None` if
        the instance was created from interpolator.
    velocities : 1d array-like
        An array with stacking velocity values, matching the length of `times`. Measured in meters/seconds. Can be
        `None` if the instance was created from interpolator.
    inline : int
        An inline of the stacking velocity. If `None`, the created instance won't be able to be added to a
        `VelocityCube`.
    crossline : int
        A crossline of the stacking velocity. If `None`, the created instance won't be able to be added to a
        `VelocityCube`.
    """
    def __init__(self):
        self.interpolator = lambda times: np.zeros_like(times, dtype=np.float32)
        self.times = None
        self.velocities = None
        self.inline = None
        self.crossline = None

    @classmethod
    def from_points(cls, times, velocities, inline=None, crossline=None):
        """Init stacking velocity from arrays of times and corresponding velocities.

        The resulting object performs linear velocity interpolation between points given. Linear extrapolation is
        performed outside of the defined times range.

        Parameters
        ----------
        times : 1d array-like
            An array with time values for which stacking velocity was picked. Measured in milliseconds.
        velocities : 1d array-like
            An array with stacking velocity values, matching the length of `times`. Measured in meters/seconds.
        inline : int, optional, defaults to None
            An inline of the created stacking velocity. If `None`, the created instance won't be able to be added to a
            `VelocityCube`.
        crossline : int, optional, defaults to None
            A crossline of the created stacking velocity. If `None`, the created instance won't be able to be added to
            a `VelocityCube`.

        Returns
        -------
        self : StackingVelocity
            Created stacking velocity instance.

        Raises
        ------
        ValueError
            If shapes of `times` and `velocities` are inconsistent or some velocity values are negative.
        """
        times = np.array(times, dtype=np.float32)
        velocities = np.array(velocities, dtype=np.float32)
        if times.ndim != 1 or times.shape != velocities.shape:
            raise ValueError("Inconsistent shapes of times and velocities")
        if (velocities < 0).any():
            raise ValueError("Velocity values must be positive")
        self = cls.from_interpolator(interp1d(times, velocities), inline, crossline)
        self.times = times
        self.velocities = velocities
        return self

    @classmethod
    def from_file(cls, path):
        """Init stacking velocity from a file with vertical functions in Paradigm Echos VFUNC format.

        The file must have exactly one record with the following structure:
        VFUNC [inline] [crossline]
        [time_1] [velocity_1] [time_2] [velocity_2] ... [time_n] [velocity_n]

        The resulting object performs linear velocity interpolation between points given. Linear extrapolation is
        performed outside of the defined times range.

        Parameters
        ----------
        path : str
            A path to the source file.

        Returns
        -------
        self : StackingVelocity
            Loaded stacking velocity instance.
        """
        inline, crossline, times, velocities = read_single_vfunc(path)
        return cls.from_points(times, velocities, inline, crossline)

    @classmethod
    def from_interpolator(cls, interpolator, inline=None, crossline=None):
        """Init stacking velocity from velocity interpolator.

        Parameters
        ----------
        interpolator : callable
            An interpolator returning velocity value by given time.
        inline : int, optional, defaults to None
            An inline of the created stacking velocity. If `None`, the created instance won't be able to be added to a
            `VelocityCube`.
        crossline : int, optional, defaults to None
            A crossline of the created stacking velocity. If `None`, the created instance won't be able to be added to
            a `VelocityCube`.

        Returns
        -------
        self : StackingVelocity
            Created stacking velocity instance.
        """
        self = cls()
        self.interpolator = interpolator
        self.inline = inline
        self.crossline = crossline
        return self

    def dump(self, path):
        """Dump stacking velocities to a file in VFUNC format.

        Notes
        -----
        See more about the format in :func:`~utils.file_utils.dump_vfunc`.

        Parameters
        ----------
        path : str
            A path to the created file.
        """
        if not self.has_coords or not self.has_points:
            raise ValueError("StackingVelocity instance can be dumped only if it was created from time and velocity "
                             "pairs with not-None inline and crossline")
        dump_vfunc(path, [(self.inline, self.crossline, self.times, self.velocities)])

    @property
    def has_points(self):
        """bool: Whether the instance was created from time and velocity pairs."""
        return (self.times is not None) and (self.velocities is not None)

    @property
    def has_coords(self):
        """bool: Whether stacking velocity inline and crossline are not-None."""
        return (self.inline is not None) and (self.crossline is not None)

    def get_coords(self):
        """Get spatial coordinates of the stacking velocity.

        Returns
        -------
        coords : tuple with 2 elements
            Stacking velocity spatial coordinates.
        """
        return (self.inline, self.crossline)

    def __call__(self, times):
        """Return stacking velocities for given `times`.

        Parameters
        ----------
        times : 1d array-like
            An array with time values. Measured in milliseconds.

        Returns
        -------
        velocities : 1d array-like
            An array with stacking velocity values, matching the length of `times`. Measured in meters/seconds.
        """
        return np.maximum(self.interpolator(times), 0)


class VelocityCube:
    """A class for storing and interpolating stacking velocity data over a field.

    Velocities used for seismic cube stacking are usually picked on a sparse grid of inlines and crosslines and then
    interpolated over the whole field in order to reduce computational costs. Such interpolation can be performed by
    `VelocityCube` class which provides an interface to obtain a stacking velocity at given spatial coordinates via its
    `__call__` method. The cube can either be loaded from a file of vertical functions or created empty and iteratively
    updated with calculated stacking velocities.

    After all velocities are added, velocity interpolator should be created. It can be done either manually by
    calling :func:`~VelocityCube.create_interpolator` method or automatically during the first call to the cube. Manual
    interpolator creation is useful when the cube should be passed to different proccesses (e.g. in a pipeline with
    prefetch with `mpc` target) since otherwise the interpolator will be independently created in all the processes.

    The cube provides an interface to quality control via its `qc` method, which calculates several
    spatial-window-based metrics for its stacking velocities evaluated at passed times. The resulting object is an
    instance of `MetricsMap` class, which allows for metric visualization over the field map.

    Examples
    --------
    The cube can either be loaded from a file:
    >>> cube = VelocityCube(path=cube_path)

    Or created empty and updated with instances of `StackingVelocity` class:
    >>> cube = VelocityCube()
    >>> velocity = StackingVelocity.from_points(times=[0, 1000, 2000, 3000], velocities=[1500, 2000, 2800, 3400],
    ...                                         inline=20, crossline=40)
    >>> cube.update(velocity)

    Cube creation should be finalized with `create_interpolator` method call:
    >>> cube.create_interpolator()

    Quality control can be performed by calling `qc` method and visualizing the resulting maps:
    >>> cube_metrics = cube.qc(win_radius=40, times=np.arange(0, 3000, 2))
    >>> cube_metrics.construct_map("max_relative_variation", bin_size=(40, 40))

    Parameters
    ----------
    path : str, optional
        A path to the source file with vertical functions to load the cube from. If not given, an empty cube is
        created.
    create_interpolator : bool, optional, defaults to True
        Whether to create an interpolator immediately if the cube was loaded from a file.

    Attributes
    ----------
    stacking_velocities_dict : dict
        A dict of stacking velocities in the cube whose keys are tuples with their spatial coordinates and values are
        the instances themselves.
    interpolator : VelocityInterpolator
        Velocity interpolator over the field.
    is_dirty_interpolator : bool
        Whether the cube was updated after the interpolator was created.
    """
    def __init__(self, path=None, create_interpolator=True):
        self.stacking_velocities_dict = {}
        self.interpolator = None
        self.is_dirty_interpolator = True
        if path is not None:
            self.load(path)
            if create_interpolator:
                self.create_interpolator()

    @property
    def has_interpolator(self):
        """bool: Whether the velocity interpolator was created."""
        return self.interpolator is not None

    def load(self, path):
        """Load a velocity cube from a file with vertical functions in Paradigm Echos VFUNC format.

        The file may have one or more records with the following structure:
        VFUNC [inline] [crossline]
        [time_1] [velocity_1] [time_2] [velocity_2] ... [time_n] [velocity_n]

        Parameters
        ----------
        path : str
            A path to the source file.

        Returns
        -------
        self : VelocityCube
            Self with loaded stacking velocities. Changes `stacking_velocities_dict` inplace and sets the
            `is_dirty_interpolator` flag to `True`.
        """
        for inline, crossline, times, velocities in read_vfunc(path):
            stacking_velocity = StackingVelocity.from_points(times, velocities, inline, crossline)
            self.stacking_velocities_dict[(inline, crossline)] = stacking_velocity
        self.is_dirty_interpolator = True
        return self

    def dump(self, path):
        """Dump all the vertical functions of the cube to a file in VFUNC format.

        Notes
        -----
        See more about the format in :func:`~utils.file_utils.dump_vfunc`.

        Parameters
        ----------
        path : str
            A path to the created file.
        """
        vfunc_list = []
        for (inline, crossline), stacking_velocity in self.stacking_velocities_dict.items():
            vfunc_list.append((inline, crossline, stacking_velocity.times, stacking_velocity.velocities))
        dump_vfunc(path, vfunc_list)

    def update(self, stacking_velocities):
        """Update a velocity cube with given stacking velocities.

        Notes
        -----
        All passed `StackingVelocity` instances must have not-None coordinates.

        Parameters
        ----------
        stacking_velocities : StackingVelocity or list of StackingVelocity
            Stacking velocities to update the cube with.

        Returns
        -------
        self : VelocityCube
            Self with loaded stacking velocities. Changes `stacking_velocities_dict` inplace and sets the
            `is_dirty_interpolator` flag to `True` if passed `stacking_velocities` is not empty.

        Raises
        ------
        TypeError
            If wrong type of `stacking_velocities` was passed.
        ValueError
            If any of the passed stacking velocities has `None` coordinates.
        """
        stacking_velocities = to_list(stacking_velocities)
        if not all(isinstance(vel, StackingVelocity) for vel in stacking_velocities):
            raise TypeError("The cube can be updated only with `StackingVelocity` instances")
        if not all(vel.has_coords for vel in stacking_velocities):
            raise ValueError("All passed `StackingVelocity` instances must have not-None coordinates")
        for vel in stacking_velocities:
            self.stacking_velocities_dict[vel.get_coords()] = vel
        if stacking_velocities:
            self.is_dirty_interpolator = True
        return self

    def create_interpolator(self):
        """Create velocity interpolator from stacking velocities in the cube.

        Returns
        -------
        self : VelocityCube
            Self with created interploator. Updates `interpolator` inplace and sets the `is_dirty_interpolator` flag
            to `False`.

        Raises
        ------
        ValueError
            If velocity cube is empty.
        """
        if not self.stacking_velocities_dict:
            raise ValueError("No stacking velocities passed")
        self.interpolator = VelocityInterpolator(self.stacking_velocities_dict)
        # Precompile numba functions inside interpolator
        coords_center = self.interpolator.coords.mean(axis=0, keepdims=True)
        _ = self.interpolator.interpolate(coords=coords_center, times=np.zeros(1))
        self.is_dirty_interpolator = False
        return self

    def __call__(self, inline, crossline, create_interpolator=True):
        """Interpolate stacking velocity at given `inline` and `crossline`.

        Parameters
        ----------
        inline : int
            An inline to interpolate stacking velocity at.
        crossline : int
            A crossline to interpolate stacking velocity at.
        create_interpolator : bool, optional, defaults to True
            Whether to create a velocity interpolator if it does not exist.

        Returns
        -------
        stacking_velocity : StackingVelocity
            Interpolated stacking velocity at (`inline`, `crossline`).

        Raises
        ------
        ValueError
            If velocity interpolator does not exist and `create_interpolator` flag is set to `False`.
        """
        if create_interpolator and (not self.has_interpolator or self.is_dirty_interpolator):
            self.create_interpolator()
        elif not create_interpolator:
            if not self.has_interpolator:
                raise ValueError("Velocity interpolator must be created first")
            if self.is_dirty_interpolator:
                warnings.warn("Dirty interpolator is being used", RuntimeWarning)
        return self.interpolator(inline, crossline)

<<<<<<< HEAD
    def qc(self, win_radius, times, coords=None, metrics_names=None, n_workers=None):
        if metrics_names is None:
            metrics_names = list(VELOCITY_QC_METRICS.keys())
        metrics_names = to_list(metrics_names)
        unknown_metrics = set(metrics_names) - VELOCITY_QC_METRICS.keys()
        if unknown_metrics:
            raise ValueError(f"Unknown metrics {unknown_metrics}")
        metrics_funcs = [VELOCITY_QC_METRICS[metrics_name] for metrics_name in metrics_names]
=======
    def qc(self, win_radius, times, coords=None, metrics_names=None, n_workers=None):  #pylint: disable=invalid-name
        """Perform quality control of the velocity cube by calculating spatial-window-based metrics for stacking
        velocities evaluated at given `times`.

        If `coords` are specified, QC will be performed for stacking velocities, interpolated for each of them.
        Otherwise, stacking velocities stored in the cube are used directly.

        By default, the following metrics are calculated:
        * Presence of velocity decreasing in time,
        * Maximal spatial velocity standard deviation in a window over all the times,
        * Maximal absolute relative difference between central stacking velocity and the average of all remaining
          velocities in the window over all the times.

        A specific metric can be specified either by its name in `~utils.velocity_qc` module or by a callable,
        accepting a set of stacking velocities in a window as a stacked 2d `np.ndarray` in a channels-first format and
        returning a single metric value.

        Parameters
        ----------
        win_radius : positive float
            Spatial window radius (Euclidean distance).
        times : 1d array-like
            Times to calculate metrics for. Measured in milliseconds.
        coords : 2d np.array or None, optional
            Spatial coordinates of stacking velocities to calculate metrics for. If not given, stacking velocities
            stored in the cube are used without extra interpolation step.
        metrics_names : str, callable or list of str or callable, optional
            Metrics to calculate. Defaults to those defined in `~utils.velocity_qc.VELOCITY_QC_METRICS`.
        n_workers : int, optional
            The number of threads to be spawned to calculate metrics. Defaults to the number of cpu cores.

        Returns
        -------
        metrics_map : MetricsMap
           Calculated metrics.
        """
        if metrics_names is None:
            metrics_names = velocity_qc.VELOCITY_QC_METRICS
        metrics_funcs = []
        for name in to_list(metrics_names):
            if name in velocity_qc.VELOCITY_QC_METRICS:
                func = getattr(velocity_qc, name)
            elif callable(name):
                if name.__name__ == "<lambda>":
                    raise ValueError("Lambda expressions are not allowed")
                func = name
            else:
                raise ValueError(f"Unknown metric {name}")
            metrics_funcs.append(func)
>>>>>>> e6da37a0

        # Calculate stacking velocities at given times for each of coords
        if coords is None:
            coords = list(self.stacking_velocities_dict.keys())
        coords = np.array(coords)
<<<<<<< HEAD
=======
        if not self.has_interpolator:
            self.create_interpolator()
>>>>>>> e6da37a0
        velocities = self.interpolator.interpolate(coords, np.array(times))

        # Select all neighbouring stacking velocities for each of coords
        coords_knn = NearestNeighbors(radius=win_radius).fit(coords)
        _, windows_indices = coords_knn.radius_neighbors(coords, return_distance=True, sort_results=True)

        # Calculate requested metrics
        def calculate_window_metrics(window_indices):
            window_velocities = velocities[window_indices]
<<<<<<< HEAD
            return [metric_func(window_velocities) for metric_func in metrics_funcs]
=======
            return [func(window_velocities) for func in metrics_funcs]
>>>>>>> e6da37a0

        if n_workers is None:
            n_workers = os.cpu_count()
        with ThreadPoolExecutor(max_workers=n_workers) as executor:
            metrics = executor.map(calculate_window_metrics, windows_indices)
<<<<<<< HEAD
        metrics = {metric_name: np.array(metric_val) for metric_name, metric_val in zip(metrics_names, zip(*metrics))}
=======
        metrics = {func.__name__: np.array(val) for func, val in zip(metrics_funcs, zip(*metrics))}
>>>>>>> e6da37a0
        return MetricsMap(coords, **metrics)<|MERGE_RESOLUTION|>--- conflicted
+++ resolved
@@ -11,14 +11,8 @@
 from sklearn.neighbors import NearestNeighbors
 
 from .metrics import MetricsMap
-<<<<<<< HEAD
-from .utils import to_list, read_vfunc, read_single_vfunc, dump_vfunc
-from .utils.interpolation import interp1d
-from .utils.velocity_qc import VELOCITY_QC_METRICS
-=======
 from .utils import to_list, read_vfunc, read_single_vfunc, dump_vfunc, velocity_qc
 from .utils.interpolation import interp1d
->>>>>>> e6da37a0
 
 
 class VelocityInterpolator:
@@ -79,19 +73,13 @@
     def _is_in_hull(self, inline, crossline):
         """Check if given `inline` and `crossline` lie within a convex hull of spatial coordinates of stacking
         velocities passed during interpolator creation."""
-<<<<<<< HEAD
-=======
         # Cast inline and crossline to pure python types for latest versions of opencv to work correctly
->>>>>>> e6da37a0
         inline = np.array(inline).item()
         crossline = np.array(crossline).item()
         return cv2.pointPolygonTest(self.coords_hull, (inline, crossline), measureDist=True) >= 0
 
     def _get_simplex_info(self, coords):
-<<<<<<< HEAD
-=======
         """Return indices of simplex vertices and corresponding barycentric coordinates for each of passed `coords`."""
->>>>>>> e6da37a0
         simplex_ix = self.tri.find_simplex(coords)
         if np.any(simplex_ix < 0):
             raise ValueError("Some passed coords are outside convex hull of known stacking velocities coordinates")
@@ -119,10 +107,7 @@
         return StackingVelocity.from_interpolator(velocity_interpolator, inline, crossline)
 
     def _get_nearest_velocities(self, coords):
-<<<<<<< HEAD
-=======
         """Return the closest known stacking velocity to each of passed `coords`."""
->>>>>>> e6da37a0
         nearest_indices = self.nearest_interpolator.kneighbors(coords, return_distance=False)[:, 0]
         nearest_coords = self.coords[nearest_indices]
         velocities = [self.stacking_velocities_dict[tuple(coord)] for coord in nearest_coords]
@@ -138,18 +123,12 @@
     @njit(nogil=True, parallel=True)
     def _interp(simplices, bar_coords, velocities):
         res = np.zeros((len(simplices), velocities.shape[-1]), dtype=velocities.dtype)
-<<<<<<< HEAD
-        for i in prange(len(simplices)):
-=======
         for i in prange(len(simplices)):  #pylint: disable=not-an-iterable
->>>>>>> e6da37a0
             for vel_ix, bar_coord in zip(simplices[i], bar_coords[i]):
                 res[i] += velocities[vel_ix] * bar_coord
         return res
 
     def interpolate(self, coords, times):
-<<<<<<< HEAD
-=======
         """Interpolate stacking velocity at given coords and times.
 
         Interpolation over a regular grid of times allows for implementing a much more efficient computation strategy
@@ -167,7 +146,6 @@
         velocities : 2d np.ndarray
             Interpolated stacking velocities at given `coords` and `times`. Has shape `(len(coords), len(times))`.
         """
->>>>>>> e6da37a0
         coords = np.array(coords)
         times = np.array(times)
         velocities = np.empty((len(coords), len(times)))
@@ -582,9 +560,6 @@
         if not self.stacking_velocities_dict:
             raise ValueError("No stacking velocities passed")
         self.interpolator = VelocityInterpolator(self.stacking_velocities_dict)
-        # Precompile numba functions inside interpolator
-        coords_center = self.interpolator.coords.mean(axis=0, keepdims=True)
-        _ = self.interpolator.interpolate(coords=coords_center, times=np.zeros(1))
         self.is_dirty_interpolator = False
         return self
 
@@ -619,16 +594,6 @@
                 warnings.warn("Dirty interpolator is being used", RuntimeWarning)
         return self.interpolator(inline, crossline)
 
-<<<<<<< HEAD
-    def qc(self, win_radius, times, coords=None, metrics_names=None, n_workers=None):
-        if metrics_names is None:
-            metrics_names = list(VELOCITY_QC_METRICS.keys())
-        metrics_names = to_list(metrics_names)
-        unknown_metrics = set(metrics_names) - VELOCITY_QC_METRICS.keys()
-        if unknown_metrics:
-            raise ValueError(f"Unknown metrics {unknown_metrics}")
-        metrics_funcs = [VELOCITY_QC_METRICS[metrics_name] for metrics_name in metrics_names]
-=======
     def qc(self, win_radius, times, coords=None, metrics_names=None, n_workers=None):  #pylint: disable=invalid-name
         """Perform quality control of the velocity cube by calculating spatial-window-based metrics for stacking
         velocities evaluated at given `times`.
@@ -678,17 +643,13 @@
             else:
                 raise ValueError(f"Unknown metric {name}")
             metrics_funcs.append(func)
->>>>>>> e6da37a0
 
         # Calculate stacking velocities at given times for each of coords
         if coords is None:
             coords = list(self.stacking_velocities_dict.keys())
         coords = np.array(coords)
-<<<<<<< HEAD
-=======
         if not self.has_interpolator:
             self.create_interpolator()
->>>>>>> e6da37a0
         velocities = self.interpolator.interpolate(coords, np.array(times))
 
         # Select all neighbouring stacking velocities for each of coords
@@ -698,19 +659,11 @@
         # Calculate requested metrics
         def calculate_window_metrics(window_indices):
             window_velocities = velocities[window_indices]
-<<<<<<< HEAD
-            return [metric_func(window_velocities) for metric_func in metrics_funcs]
-=======
             return [func(window_velocities) for func in metrics_funcs]
->>>>>>> e6da37a0
 
         if n_workers is None:
             n_workers = os.cpu_count()
         with ThreadPoolExecutor(max_workers=n_workers) as executor:
             metrics = executor.map(calculate_window_metrics, windows_indices)
-<<<<<<< HEAD
-        metrics = {metric_name: np.array(metric_val) for metric_name, metric_val in zip(metrics_names, zip(*metrics))}
-=======
         metrics = {func.__name__: np.array(val) for func, val in zip(metrics_funcs, zip(*metrics))}
->>>>>>> e6da37a0
         return MetricsMap(coords, **metrics)