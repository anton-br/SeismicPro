"""Implements MetricMap class for metric visualization over a field map"""

import numpy as np
import pandas as pd
from matplotlib import colors as mcolors
from mpl_toolkits.axes_grid1 import make_axes_locatable

from .interactive_map import ScatterMapPlot, BinarizedMapPlot
from .utils import parse_coords, parse_metric_values
from ..decorators import plotter
from ..utils import to_list, get_first_defined, add_colorbar, calculate_axis_limits, \
                    set_ticks, set_text_formatting, format_subplot_ticklabels


class BaseMetricMap:
    """Base metric map class. Implements general input processing, map visualization and reaggregation methods.

    Should not be instantiated directly, use `MetricMap` or its subclasses instead.
    """
    def __init__(self, coords, metric_values, *, coords_cols=None, metric=None, metric_name=None, agg=None):
        from .metrics import Metric, PartialMetric  # pylint: disable=import-outside-toplevel
        if metric is None:
            metric = Metric
        if not (isinstance(metric, (Metric, PartialMetric)) or
                isinstance(metric, type) and issubclass(metric, Metric)):
            raise ValueError("metric must be either of a Metric type or a subclass of Metric")

        coords, coords_cols = parse_coords(coords, coords_cols)
        metric_values, metric_name = parse_metric_values(metric_values, metric_name, metric)
        metric_data = pd.DataFrame(coords, columns=coords_cols)
        metric_data[metric_name] = metric_values

        self.metric_data = metric_data.dropna()
        self.coords_cols = coords_cols
        self.metric_name = metric_name

        if isinstance(metric, Metric):
            self.metric = metric
            self.metric.name = metric_name
            self.metric.coords_cols = coords_cols
        else:
            self.metric = PartialMetric(metric, name=metric_name, coords_cols=coords_cols)

        if agg is None:
            default_agg = {True: "max", False: "min", None: "mean"}
            agg = default_agg[self.metric.is_lower_better]
        self.agg = agg

    def __getattr__(self, name):
        """Redirect attribute search into metric class or instance."""
        return getattr(self.metric, name)

    @property
    def plot_title(self):
        """str: title of the map plot."""
        agg_name = self.agg.__name__ if callable(self.agg) else self.agg
        return f"{agg_name}({self.metric_name})"

    @property
    def x_tick_labels(self):
        """None or array-like: labels of x axis ticks."""
        return None

    @property
    def y_tick_labels(self):
        """None or array-like: labels of y axis ticks."""
        return None

    def evaluate(self, agg=None):
        """Aggregate metric values.

        Parameters
        ----------
        agg : str or callable, optional, defaults to None
            A function used for aggregating metric values. If not given, `agg` passed during map initialization is
            used. Passed directly to `pandas.core.groupby.DataFrameGroupBy.agg`.

        Returns
        -------
        metric_val : float
            Evaluated metric value.
        """
        if agg is None:
            agg = self.agg
        return self.metric_data[self.metric_name].agg(agg)

    def get_worst_coords(self, is_lower_better=None):
        """Get coordinates with the worst metric value depending on `is_lower_better`. If not given, `is_lower_better`
        attribute of `self.metric` is used.

        Three options are possible:
        1. If `is_lower_better` is `True`, coordinates with maximum metric value are returned,
        2. If `is_lower_better` is `False`, coordinates with minimum metric value are returned,
        3. Otherwise, coordinates whose value has maximum absolute deviation from the mean metric value is returned.
        """
        is_lower_better = self.is_lower_better if is_lower_better is None else is_lower_better
        if is_lower_better is None:
            return (self.map_data - self.map_data.mean()).abs().idxmax()
        if is_lower_better:
            return self.map_data.idxmax()
        return self.map_data.idxmin()

    def get_centered_norm(self, clip_threshold_quantile):
        """Return a matplotlib norm to center map data around its mean value."""
        global_mean = self.map_data.mean()
        clip_threshold = (self.map_data - global_mean).abs().quantile(clip_threshold_quantile)
        if np.isclose(clip_threshold, 0):
            clip_threshold = 0.1 if np.isclose(global_mean, 0) else 0.1 * abs(global_mean)
        return mcolors.CenteredNorm(global_mean, clip_threshold)

    @plotter(figsize=(10, 7))
    def _plot(self, *, title=None, x_ticker=None, y_ticker=None, is_lower_better=None,
              vmin=None, vmax=None, boundaries=None, histogram=False, cmap=None,
              colorbar=True, center_colorbar=True, clip_threshold_quantile=0.95, keep_aspect=False, ax=None, **kwargs):
        """Plot the metric map."""

        norm = self._make_norm(is_lower_better, vmin, vmax, boundaries, center_colorbar, clip_threshold_quantile)

        cmap = self._make_cmap(is_lower_better, cmap)

        colorbar = self._make_colorbar(colorbar, boundaries)

        (title, x_ticker, y_ticker), kwargs = set_text_formatting(title, x_ticker, y_ticker, **kwargs)
        map_obj = self._plot_map(ax, is_lower_better=is_lower_better, cmap=cmap, norm=norm, **kwargs)
        ax.set_title(**{"label": self.plot_title, **title})
        ax.ticklabel_format(style="plain", useOffset=False)
        if keep_aspect:
            ax.set_aspect("equal", adjustable="box")

        divider = make_axes_locatable(ax)

        self._add_histogram(ax, map_obj, histogram, boundaries, divider, x_ticker=x_ticker, y_ticker=y_ticker)
        add_colorbar(ax, map_obj, colorbar, divider, y_ticker=y_ticker)

        set_ticks(ax, "x", self.coords_cols[0], self.x_tick_labels, **x_ticker)
        set_ticks(ax, "y", self.coords_cols[1], self.y_tick_labels, **y_ticker)

    def _add_histogram(self, ax, artist, histogram, boundaries, divider=None, x_ticker=None, y_ticker=None):
        if histogram is not False:
            histogram = {} if histogram is True else histogram

            cmap = artist.get_cmap()
            norm = artist.norm

            if boundaries is None:
                boundaries = 100

            counts, bins = np.histogram(self.metric_data[self.metric_name], bins=boundaries)

            if divider is None:
                divider = make_axes_locatable(ax)

            hax = divider.append_axes("top", size="15%", pad=0.2)

            midpoints = (bins[:-1] + bins[1:])/2
            widths =  (bins[1:] - bins[:-1])

            hax.bar(x=midpoints, height=counts, width=widths, color=cmap(norm(midpoints)))
            hax.set_yscale(histogram.get('hscale', 'linear'))
            hax.set_title('Metric values', **x_ticker)

            if y_ticker is not None:
                format_subplot_ticklabels(hax, axis='y', **y_ticker)

            if x_ticker is not None:
                format_subplot_ticklabels(hax, axis='x', **x_ticker)

    def _make_colorbar(self, colorbar, boundaries):
        if colorbar is not False:
            colorbar = {} if colorbar is True else colorbar
            if boundaries is not None:
                colorbar.update(ticks=boundaries[np.linspace(0, len(boundaries)-1, 11).astype(int)])

        return colorbar

    def _make_cmap(self, is_lower_better, cmap):
        is_lower_better = get_first_defined(is_lower_better, self.is_lower_better)

        if cmap is None:
            if is_lower_better is None:
                cmap = "coolwarm"
            else:
                colors = ((0.0, 0.6, 0.0), (.66, 1, 0), (0.9, 0.0, 0.0))
                if not is_lower_better:
                    colors = colors[::-1]
                cmap = mcolors.LinearSegmentedColormap.from_list("cmap", colors)
        return cmap

    def _make_norm(self, is_lower_better, vmin, vmax, boundaries, center_colorbar, clip_threshold_quantile):

        is_lower_better = get_first_defined(is_lower_better, self.is_lower_better)

        vmin_vmax_passed = (vmin is not None) or (vmax is not None)

        if (not vmin_vmax_passed) and (is_lower_better is None) and (boundaries is None) and center_colorbar:
            norm = self.get_centered_norm(clip_threshold_quantile)
        elif boundaries is not None:
            norm = mcolors.BoundaryNorm(boundaries=boundaries, ncolors=256)
        else:
            vmin = get_first_defined(vmin, self.vmin, self.min_value)
            vmax = get_first_defined(vmax, self.vmax, self.max_value)
            norm = mcolors.Normalize(vmin, vmax)

        return norm

    def plot(self, *, interactive=False, plot_on_click=None, **kwargs):
        """Plot the metric map.

        Parameters
        ----------
        title : str, optional
            Map plot title. If not given, a default title with metric name, aggregation function and binarization info
            is shown.
        x_ticker : dict, optional
            Parameters for ticks and ticklabels formatting for the x-axis; see `.utils.set_ticks` for more details.
        y_ticker : dict, optional
            Parameters for ticks and ticklabels formatting for the y-axis; see `.utils.set_ticks` for more details.
        is_lower_better : bool or None, optional
            Specifies if lower value of the metric is better. Affects the default colormap. Taken from `metric` if not
            given.
        vmin : float or None, optional
            Minimum colorbar value. Taken from `metric` if not given.
        vmax : float or None, optional
            Maximum colorbar value. Taken from `metric` if not given.
        cmap : str or matplotlib.colors.Colormap, optional
            Map colormap. If not given defined by `is_lower_better`: if it is `bool`, a green-red colormap is used,
            if `None` - "coolwarm".
        colorbar : bool or dict, optional, defaults to True
            Whether to add a colorbar to the right of the metric map plot. If `dict`, defines extra keyword arguments
            for `matplotlib.figure.Figure.colorbar`.
        center_colorbar : bool, optional, defaults to True
            Whether to center the colorbar around mean metric value if `is_lower_better` is `None`.
        clip_threshold_quantile : float, optional, defaults to 0.95
            Clip metric values on the colorbar whose deviation from metric mean is greater than that defined by the
            quantile. Has an effect only if `center_colorbar` is `True` and `is_lower_better` is `None`.
        keep_aspect : bool, optional, defaults to False
            Whether to keep aspect ratio of the map plot.
        ax : matplotlib.axes.Axes, optional, defaults to None
            Axes of the figure to plot on.
        kwargs : misc, optional
            Any additional arguments for `matplotlib.axes.Axes.scatter` or `matplotlib.axes.Axes.imshow` depending on
            the map type.
        interactive : bool, optional, defaults to `False`
            Whether to plot metric map in interactive mode. Clicking on the map will result in displaying the `views`
            defined by the map metric. If no views are implemented, `plot_on_click` argument must be specified. Note
            that if `Metric.get_views` expects any arguments, they must be passed to `kwargs`, see docs of the metric
            used for more details. Interactive plotting must be performed in a JupyterLab environment with the
            `%matplotlib widget` magic executed and `ipympl` and `ipywidgets` libraries installed.
        plot_on_click : callable or list of callable, optional, only for interactive mode
            Views called on each click to display some data representation at the click location. Each of them must
            accept click coordinates as a tuple as `coords` argument and axes to plot on as `ax` argument.
        plot_on_click_kwargs : dict or list of dict, optional, only for interactive mode
            Any additional arguments for each view.
        """
        if not interactive:
            return self._plot(**kwargs)

        if plot_on_click is not None:
            plot_on_click_list = to_list(plot_on_click)
        else:
            # Instantiate the metric if it hasn't been done yet
            from .metrics import Metric  # pylint: disable=import-outside-toplevel
            if not isinstance(self.metric, Metric):
                self.metric = self.metric()
            plot_on_click_list, kwargs = self.metric.get_views(**kwargs)
        if len(plot_on_click_list) == 0:
            raise ValueError("At least one click view must be specified")
        return self.interactive_map_class(self, plot_on_click=plot_on_click_list, **kwargs).plot()

    def aggregate(self, agg=None, bin_size=None):
        """Aggregate the map with new `agg` and `bin_size`.

        agg : str or callable, optional
            A function used for aggregating the map. If not given, will be determined by the value of `is_lower_better`
            attribute of the metric class in order to highlight outliers. Passed directly to
            `pandas.core.groupby.DataFrameGroupBy.agg`.
        bin_size : int, float or array-like with length 2, optional
            Bin size for X and Y axes. If single `int` or `float`, the same bin size will be used for both axes.

        Returns
        -------
        metrics_maps : BaseMetricMap
            Aggregated map.
        """
        return self.map_class(self.metric_data[self.coords_cols], self.metric_data[self.metric_name],
                              metric=self.metric, agg=agg, bin_size=bin_size)

    def select_by_thresholds(self, lower_thr, upper_thr):
        """Create a new metric map with `map_data` that contains
        only the points with metric value within provided thesholds.

        Parameters
        ----------
        lower_thr, upper_thr : float
            Lower and upper thresholds for metric values.

        Returns
        -------
        BaseMetricMap
            New metric map instance.
        """
        metric_values = self.metric_data[self.metric_name]
        new_metric_data = self.metric_data[(metric_values >= lower_thr) & (metric_values <= upper_thr)]

        bin_size = getattr(self, "bin_size", None)
        new_metric_map = self.map_class(new_metric_data[self.coords_cols], new_metric_data[self.metric_name],
                                        metric=self.metric, agg=self.agg, xlim=self.xlim, ylim=self.ylim,
                                        bin_size=bin_size)

        return new_metric_map

class ScatterMap(BaseMetricMap):
    """Construct a map by aggregating metric values defined for the same coordinates using `agg`. NaN values are
    ignored.

    Should not be instantiated directly, use `MetricMap` or its subclasses instead."""
    def __init__(self, *args, xlim=None, ylim=None, **kwargs):
        super().__init__(*args, **kwargs)
        exploded = self.metric_data.explode(self.metric_name)
        self.map_data = exploded.groupby(self.coords_cols).agg(self.agg)[self.metric_name]

        coords_x, coords_y = self.map_data.index.to_frame().values.T
        self.xlim = get_first_defined(xlim, calculate_axis_limits(coords_x))
        self.ylim = get_first_defined(ylim, calculate_axis_limits(coords_y))

    def _plot_map(self, ax, is_lower_better, **kwargs):
        """Display map data as a scatter plot."""
        is_lower_better = get_first_defined(is_lower_better, self.is_lower_better)

        sort_key = None
        if is_lower_better is None:
            is_lower_better = True
            global_mean = self.map_data.mean()
            sort_key = lambda col: (col - global_mean).abs()  # pylint: disable=unnecessary-lambda-assignment
        # Guarantee that extreme values are always displayed on top of the others
        map_data = self.map_data.sort_values(ascending=is_lower_better, key=sort_key)
        coords_x, coords_y = map_data.index.to_frame().values.T
        ax.set_xlim(*self.xlim)
        ax.set_ylim(*self.ylim)
        return ax.scatter(coords_x, coords_y, c=map_data, **kwargs)


class BinarizedMap(BaseMetricMap):
    """Construct a binarized metric map.

    Binarization is performed in the following way:
    1. All stored coordinates are divided into bins of the given `bin_size`,
    2. All metric values are grouped by their bin,
    3. An aggregation is performed by calling `agg` for values in each bin. NaN values are ignored.

    Should not be instantiated directly, use `MetricMap` or its subclasses instead.
    """
    def __init__(self, *args, bin_size, xlim=None, ylim=None, **kwargs):
        super().__init__(*args, **kwargs)

        if bin_size is not None:
            if isinstance(bin_size, (int, float, np.number)):
                bin_size = (bin_size, bin_size)
            bin_size = np.array(bin_size)
        self.bin_size = bin_size

        # Perform a shallow copy of the metric data since new columns are going to be appended
        map_data = self.metric_data.copy(deep=False)

        # Binarize map coordinates
        bin_cols = ["BIN_X", "BIN_Y"]
<<<<<<< HEAD

        if xlim is None or ylim is None:
            min_coords = map_data[self.coords_cols].min(axis=0).to_numpy()
        else:
            min_coords = xlim[0], ylim[0]

        map_data[bin_cols] = (map_data[self.coords_cols] - min_coords) // self.bin_size

        self.xlim = get_first_defined(xlim, (min_coords[0], min_coords[0] + self.bin_size[0] * map_data["BIN_X"].max()))
        self.ylim = get_first_defined(ylim, (min_coords[1], min_coords[1] + self.bin_size[1] * map_data["BIN_Y"].max()))

=======
        min_coords = map_data[self.coords_cols].min(axis=0).values
        map_data[bin_cols] = ((map_data[self.coords_cols] - min_coords) // self.bin_size).astype(int)
        x_bin_range = np.arange(map_data["BIN_X"].max() + 1)
        y_bin_range = np.arange(map_data["BIN_Y"].max() + 1)
        self.x_bin_coords = min_coords[0] + self.bin_size[0] * x_bin_range + self.bin_size[0] // 2
        self.y_bin_coords = min_coords[1] + self.bin_size[1] * y_bin_range + self.bin_size[1] // 2
>>>>>>> ff7d62a5
        map_data = map_data.set_index(bin_cols + self.coords_cols)[self.metric_name].explode().sort_index()

        # Construct a mapping from a bin to its contents and a binarized map
        bin_to_coords = map_data.groupby(bin_cols + self.coords_cols).agg(self.agg)
        self.bin_to_coords = bin_to_coords.to_frame().reset_index(level=self.coords_cols).groupby(bin_cols)
        self.map_data = map_data.groupby(bin_cols).agg(self.agg)

    @property
    def plot_title(self):
        """str: title of the map plot."""
        return super().plot_title + f" in {self.bin_size[0]}x{self.bin_size[1]} bins"

    @property
    def x_tick_labels(self):
        """array-like: labels of x axis ticks."""
        return np.arange(self.xlim[0], self.xlim[1] + 1, self.bin_size[0]) + self.bin_size[0] // 2

    @property
    def y_tick_labels(self):
        """array-like: labels of y axis ticks."""
        return np.arange(self.ylim[0], self.ylim[1] + 1, self.bin_size[1]) + self.bin_size[1] // 2

    def _plot_map(self, ax, is_lower_better, **kwargs):
        """Display map data as an image."""
        _ = is_lower_better

        # Construct an image of the map
        x = self.map_data.index.get_level_values(0)
        y = self.map_data.index.get_level_values(1)

        map_image = np.full((((self.xlim[1] - self.xlim[0]) // self.bin_size[0]).astype(int) + 1,
                             ((self.ylim[1] - self.ylim[0]) // self.bin_size[1]).astype(int) + 1), fill_value=np.nan)

        map_image[x, y] = self.map_data

        kwargs = {"interpolation": "none", "origin": "lower", "aspect": "auto", **kwargs}
        return ax.imshow(map_image.T, **kwargs)

    def get_bin_contents(self, coords):
        """Get contents of a bin by its coords.

        Parameters
        ----------
        coords : tuple with 2 elements
            Bin index along X and Y axes.

        Returns
        -------
        contents : None or pandas.Series
            If no such bin exist `None` is returned. Otherwise a series with metric data in the bin is returned. Its
            index stores metric coordinates and values - corresponding metric values.
        """
        if coords not in self.bin_to_coords.groups:
            return None
        contents = self.bin_to_coords.get_group(coords).set_index(self.coords_cols)[self.metric_name]
        return contents.sort_values(ascending=not self.is_lower_better)


class MetricMapMeta(type):
    """A metric map metaclass that instantiates either a `scatter_map_class` or a `binarized_map_class` depending on
    whether `bin_size` was given."""
    def __call__(cls, *args, bin_size=None, **kwargs):
        if bin_size is None:
            map_class = cls.scatter_map_class
            interactive_map_class = cls.interactive_scatter_map_class
        else:
            map_class = cls.binarized_map_class
            interactive_map_class = cls.interactive_binarized_map_class
            kwargs["bin_size"] = bin_size

        instance = object.__new__(map_class)
        instance.__init__(*args, **kwargs)
        instance.map_class = cls
        instance.interactive_map_class = interactive_map_class
        return instance


class MetricMap(metaclass=MetricMapMeta):
    """Construct a map from metric values and their coordinates.

    Examples
    --------
    A map can be created directly from known values and coordinates:
    >>> metric_map = MetricMap(coords=[[0, 0], [0, 1], [1, 0], [1, 1]], metric_values=[1, 2, 3, 4])

    But usually maps are constructed via helper functions. One of the most common cases is to accumulate metric values
    in a pipeline and then convert them into a map:
    >>> survey = Survey(path, header_index="FieldRecord", header_cols=["SourceY", "SourceX", "offset"], name="raw")
    >>> dataset = SeismicDataset(survey)
    >>> pipeline = (dataset
    ...     .pipeline()
    ...     .load(src="raw")
    ...     .gather_metrics(MetricsAccumulator, coords=L("raw").coords, std=L("raw").data.std(),
    ...                     save_to=V("accumulator", mode="a"))
    ... )
    >>> pipeline.run(batch_size=16, n_epochs=1)
    >>> std_map = pipeline.v("accumulator").construct_map()

    The resulting map can be visualized by calling `plot` method:
    >>> std_map.plot()

    In case of a large number of points it makes sense to aggregate the map first to make the plot more clear:
    >>> std_map.aggregate(bin_size=100, agg="mean").plot()

    Parameters
    ----------
    coords : 2d array-like with 2 columns
        Metric coordinates for X and Y axes.
    metric_values : 1d array-like or array of 1d arrays
        One or more metric values for each pair of coordinates in `coords`. Must match `coords` in length.
    coords_cols : array-like with 2 elements, optional
        Names of X and Y coordinates. Usually names of survey headers used to extract coordinates from. Defaults to
        ("X", "Y") if not given and cannot be inferred from `coords`.
    metric : Metric or subclass of Metric, optional, defaults to Metric
        The metric whose values are used to construct the map.
    metric_name : str, optional
        Metric name. Defaults to "metric" if not given and cannot be inferred from `metric` and `metric_values`.
    agg : str or callable, optional
        A function used for aggregating the map. If not given, will be determined by the value of `is_lower_better`
        attribute of the metric class in order to highlight outliers. Passed directly to
        `pandas.core.groupby.DataFrameGroupBy.agg`.
    bin_size : int, float or array-like with length 2, optional
        Bin size for X and Y axes. If single `int` or `float`, the same bin size will be used for both axes.

    Attributes
    ----------
    metric_data : pandas.DataFrame
        A `DataFrame` with coordinates and metric values. NaN metric values are dropped.
    map_data : pandas.Series
        Aggregated map data. Series index stores either metric coordinates as is if `bin_size` was not given or indices
        of bins otherwise.
    coords_cols : array-like with 2 elements
        Names of X and Y coordinates.
    metric_name : str
        Name of the metric.
    metric : Metric or subclass of Metric
        A metric class or instance with `metric_name` and `coords_cols` attributes set.
    agg : str or callable
        A function used for aggregating the map.
    bin_size : 1d np.ndarray with 2 elements
        Bin size for X and Y axes. Available only if the map was binarized.
    """
    scatter_map_class = ScatterMap
    binarized_map_class = BinarizedMap
    interactive_scatter_map_class = ScatterMapPlot
    interactive_binarized_map_class = BinarizedMapPlot<|MERGE_RESOLUTION|>--- conflicted
+++ resolved
@@ -364,26 +364,17 @@
 
         # Binarize map coordinates
         bin_cols = ["BIN_X", "BIN_Y"]
-<<<<<<< HEAD
 
         if xlim is None or ylim is None:
             min_coords = map_data[self.coords_cols].min(axis=0).to_numpy()
         else:
             min_coords = xlim[0], ylim[0]
 
-        map_data[bin_cols] = (map_data[self.coords_cols] - min_coords) // self.bin_size
+        map_data[bin_cols] = ((map_data[self.coords_cols] - min_coords) // self.bin_size).astype(int)
 
         self.xlim = get_first_defined(xlim, (min_coords[0], min_coords[0] + self.bin_size[0] * map_data["BIN_X"].max()))
         self.ylim = get_first_defined(ylim, (min_coords[1], min_coords[1] + self.bin_size[1] * map_data["BIN_Y"].max()))
 
-=======
-        min_coords = map_data[self.coords_cols].min(axis=0).values
-        map_data[bin_cols] = ((map_data[self.coords_cols] - min_coords) // self.bin_size).astype(int)
-        x_bin_range = np.arange(map_data["BIN_X"].max() + 1)
-        y_bin_range = np.arange(map_data["BIN_Y"].max() + 1)
-        self.x_bin_coords = min_coords[0] + self.bin_size[0] * x_bin_range + self.bin_size[0] // 2
-        self.y_bin_coords = min_coords[1] + self.bin_size[1] * y_bin_range + self.bin_size[1] // 2
->>>>>>> ff7d62a5
         map_data = map_data.set_index(bin_cols + self.coords_cols)[self.metric_name].explode().sort_index()
 
         # Construct a mapping from a bin to its contents and a binarized map
