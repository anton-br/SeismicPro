--- conflicted
+++ resolved
@@ -15,13 +15,8 @@
 from scipy.interpolate import interp1d
 from sklearn.linear_model import LinearRegression
 
-<<<<<<< HEAD
-from .headers import load_headers
+from .headers import load_headers, validate_headers
 from .metrics import SurveyAttribute, TracewiseMetric
-=======
-from .headers import load_headers, validate_headers
-from .metrics import SurveyAttribute
->>>>>>> ff7d62a5
 from .plot_geometry import SurveyGeometryPlot
 from .utils import ibm_to_ieee, calculate_trace_stats
 from ..gather import Gather
