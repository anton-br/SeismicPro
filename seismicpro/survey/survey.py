"""Implements Survey class describing a single SEG-Y file"""

import os
import warnings
from copy import copy
from textwrap import dedent

import cv2
import segyio
import numpy as np
import scipy as sp
import pandas as pd
from tqdm.auto import tqdm
from tqdm.contrib.concurrent import thread_map
from scipy.interpolate import interp1d
from sklearn.linear_model import LinearRegression

from .headers import load_headers
from .headers_checks import validate_trace_headers, validate_source_headers, validate_receiver_headers
from .metrics import SurveyAttribute, TracewiseMetric, DeadTrace, DEFAULT_TRACEWISE_METRICS
from .plot_geometry import SurveyGeometryPlot
from .utils import ibm_to_ieee, calculate_trace_stats
from ..gather import Gather
from ..containers import GatherContainer, SamplesContainer
from ..metrics import initialize_metrics
from ..utils import to_list, maybe_copy, get_cols, get_first_defined, get_cols_from_by
from ..const import ENDIANNESS, HDR_FIRST_BREAK, HDR_TRACE_POS


class Survey(GatherContainer, SamplesContainer):  # pylint: disable=too-many-instance-attributes
    """A class representing a single SEG-Y file.

    In order to reduce memory footprint, `Survey` instance does not store trace data, but only a requested subset of
    trace headers and general file meta such as `samples` and `sample_rate`. Trace data can be obtained by generating
    an instance of `Gather` class by calling either :func:`~Survey.get_gather` or :func:`~Survey.sample_gather`
    method.

    The resulting gather type depends on `header_index` argument passed during `Survey` creation: traces are grouped
    into gathers by the common value of headers, defined by `header_index`. Some frequently used values of
    `header_index` are:
    - 'TRACE_SEQUENCE_FILE' - to get individual traces,
    - 'FieldRecord' - to get common source gathers,
    - ['GroupX', 'GroupY'] - to get common receiver gathers,
    - ['INLINE_3D', 'CROSSLINE_3D'] - to get common midpoint gathers.

    `header_cols` argument specifies all other trace headers to load to further be available in gather processing
    pipelines. All loaded headers are stored in the `headers` attribute as a `pd.DataFrame` with `header_index` columns
    set as its index.

    Values of both `header_index` and `header_cols` must be any of those specified in
    https://segyio.readthedocs.io/en/latest/segyio.html#trace-header-keys except for `UnassignedInt1` and
    `UnassignedInt2` since they are treated differently from all other headers by `segyio`. Also, `TRACE_SEQUENCE_FILE`
    header is not loaded from the file but always automatically reconstructed.

    The survey sample rate is calculated by two values stored in:
    - bytes 3217-3218 of the binary header, called `Interval` in `segyio`,
    - bytes 117-118 of the trace header of the first trace in the file, called `TRACE_SAMPLE_INTERVAL` in `segyio`.
    If both of them are present and equal or only one of them is well-defined (non-zero), it is used as a sample rate.
    Otherwise, an error is raised.

    If `INLINE_3D` and `CROSSLINE_3D` trace headers are loaded, properties of survey binning are automatically inferred
    on survey construction which allows accessing:
    - Some bin-related attributes of the survey, such as `n_bins`,
    - `dist_to_bin_contours` method which calculates distances from points to a contour of the survey in bin
      coordinates.

    If `CDP_X` and `CDP_Y` headers are loaded together with `INLINE_3D` and `CROSSLINE_3D`, field geometry is also
    inferred which allows accessing:
    - Some geometry-related attributes of the survey, such as `area`, `perimeter` and `bin_size`,
    - `coords_to_bins` and `bins_to_coords` methods which convert geographic coordinates to bins and back respectively,
    - `dist_to_geographic_contours` method which calculates distances from points to a contour of the survey in
      geographic coordinates.

    Examples
    --------
    Create a survey of common source gathers and get a randomly selected gather from it:
    >>> survey = Survey(path, header_index="FieldRecord", header_cols=["TraceNumber", "offset"])
    >>> gather = survey.sample_gather()

    Parameters
    ----------
    path : str
        A path to the source SEG-Y file.
    header_index : str or list of str
        Trace headers to be used to group traces into gathers. Must be any of those specified in
        https://segyio.readthedocs.io/en/latest/segyio.html#trace-header-keys except for `UnassignedInt1` and
        `UnassignedInt2`.
    header_cols : str or list of str or "all", optional
        Extra trace headers to load. Must be any of those specified in
        https://segyio.readthedocs.io/en/latest/segyio.html#trace-header-keys except for `UnassignedInt1` and
        `UnassignedInt2`.
        If not given, only headers from `header_index` are loaded and `TRACE_SEQUENCE_FILE` header is reconstructed
        automatically if not in the index.
        If "all", all available headers are loaded.
    source_id_cols : str or list of str, optional
        Trace headers that uniquely identify a seismic source. If not given, set in the following way (in order of
        priority):
        - `FieldRecord` if it loaded,
        - [`SourceX`, `SourceY`] if they are loaded,
        - `None` otherwise.
    receiver_id_cols : str or list of str, optional
        Trace headers that uniquely identify a receiver. If not given, set to [`GroupX`, `GroupY`] if they are loaded.
    name : str, optional
        Survey name. If not given, source file name is used. This name is mainly used to identify the survey when it is
        added to an index, see :class:`~index.SeismicIndex` docs for more info.
    limits : int or tuple or slice, optional
        Default time limits to be used during trace loading and survey statistics calculation. `int` or `tuple` are
        used as arguments to init a `slice` object. If not given, whole traces are used. Measured in samples.
    validate : bool, optional, defaults to True
        Whether to perform validation of trace headers consistency.
    endian : {"big", "msb", "little", "lsb"}, optional, defaults to "big"
        SEG-Y file endianness.
    chunk_size : int, optional, defaults to 25000
        The number of traces to load by each of spawned processes.
    n_workers : int, optional
        The maximum number of simultaneously spawned processes to load trace headers. Defaults to the number of cpu
        cores.
    bar : bool, optional, defaults to True
        Whether to show survey loading progress bar.
    use_segyio_trace_loader : bool, optional, defaults to False
        Whether to use `segyio` trace loading methods or try optimizing data fetching using `numpy` memory mapping. May
        degrade performance if enabled.

    Attributes
    ----------
    path : str
        An absolute path to the source SEG-Y file.
    name : str
        Survey name.
    samples : 1d np.ndarray of floats
        Recording time for each trace value. Measured in milliseconds.
    sample_rate : float
        Sample rate of seismic traces. Measured in milliseconds.
    limits : slice
        Default time limits to be used during trace loading and survey statistics calculation. Measured in samples.
    source_id_cols : str or list of str or None
        Trace headers that uniquely identify a seismic source.
    receiver_id_cols : str or list of str or None
        Trace headers that uniquely identify a receiver.
    segy_handler : segyio.segy.SegyFile
        Source SEG-Y file handler.
    has_stats : bool
        Whether the survey has trace statistics calculated. `False` until `collect_stats` method is called.
    min : np.float32 or None
        Minimum trace value. `None` until trace statistics are calculated.
    max : np.float32 or None
        Maximum trace value. `None` until trace statistics are calculated.
    mean : np.float32 or None
        Mean trace value. `None` until trace statistics are calculated.
    std : np.float32 or None
        Standard deviation of trace values. `None` until trace statistics are calculated.
    quantile_interpolator : scipy.interpolate.interp1d or None
        Interpolator of trace values quantiles. `None` until trace statistics are calculated.
    n_dead_traces : int or None
        The number of traces with constant value (dead traces). `None` until `mark_dead_traces` method is called.
    has_inferred_binning : bool
        Whether properties of survey binning have been inferred. `True` if `INLINE_3D` and `CROSSLINE_3D` trace headers
        are loaded on survey instantiation or `infer_binning` method is explicitly called.
    n_bins : int or None
        The number of bins in the survey. `None` until properties of survey binning are inferred.
    is_stacked : bool or None
        Whether the survey is stacked. `None` until properties of survey binning are inferred.
    field_mask : 2d np.ndarray or None
        A binary mask of the field with ones set for bins with at least one trace and zeros otherwise. `None` until
        properties of survey binning are inferred.
    field_mask_origin : np.ndarray with 2 elements
        Minimum values of inline and crossline over the field. `None` until properties of survey binning are inferred.
    bin_contours : tuple of np.ndarray or None
        Contours of all connected components of the field in bin coordinates. `None` until properties of survey binning
        are inferred.
    has_inferred_geometry : bool
        Whether the survey has inferred geometry. `True` if `INLINE_3D`, `CROSSLINE_3D`, `CDP_X` and `CDP_Y` trace
        headers are loaded on survey instantiation or `infer_geometry` method is explicitly called.
    is_2d : bool or None
        Whether the survey is 2D. `None` until survey geometry is inferred.
    bin_size : np.ndarray with 2 elements or None
        Bin sizes in meters along inline and crossline directions. `None` until survey geometry is inferred.
    inline_length : float or None
        Maximum field length along inline direction in meters. `None` until survey geometry is inferred.
    crossline_length : float or None
        Maximum field length along crossline direction in meters. `None` until survey geometry is inferred.
    area : float or None
        Field area in squared meters. `None` until survey geometry is inferred.
    perimeter : float or None
        Field perimeter in meters. `None` until survey geometry is inferred.
    geographic_contours : tuple of np.ndarray or None
        Contours of all connected components of the field in geographic coordinates. `None` until survey geometry is
        inferred.
    """

    # pylint: disable-next=too-many-arguments, too-many-statements
    def __init__(self, path, header_index, header_cols=None, source_id_cols=None, receiver_id_cols=None, name=None,
                 limits=None, validate=True, endian="big", chunk_size=25000, n_workers=None, bar=True,
                 use_segyio_trace_loader=False):
        self.path = os.path.abspath(path)
        self.name = os.path.splitext(os.path.basename(self.path))[0] if name is None else name

        # Forbid loading UnassignedInt1 and UnassignedInt2 headers since they are treated differently from all other
        # headers by `segyio`
        allowed_headers = set(segyio.tracefield.keys.keys()) - {"UnassignedInt1", "UnassignedInt2"}
        header_index = to_list(header_index)
        if header_cols is None:
            header_cols = set()
        elif header_cols == "all":
            header_cols = allowed_headers
        else:
            header_cols = set(to_list(header_cols))
        headers_to_load = set(header_index) | header_cols

        # Parse source and receiver id cols and set defaults if needed
        if source_id_cols is None:
            if "FieldRecord" in headers_to_load:
                source_id_cols = "FieldRecord"
            elif {"SourceX", "SourceY"} <= headers_to_load:
                source_id_cols = ["SourceX", "SourceY"]
        else:
            headers_to_load |= set(to_list(source_id_cols))
        self.source_id_cols = source_id_cols

        if receiver_id_cols is None:
            if {"GroupX", "GroupY"} <= headers_to_load:
                receiver_id_cols = ["GroupX", "GroupY"]
        else:
            headers_to_load |= set(to_list(receiver_id_cols))
        self.receiver_id_cols = receiver_id_cols

        # TRACE_SEQUENCE_FILE is not loaded but reconstructed manually since sometimes it is undefined in the file but
        # we rely on it during gather loading
        headers_to_load = headers_to_load - {"TRACE_SEQUENCE_FILE"}

        unknown_headers = headers_to_load - allowed_headers
        if unknown_headers:
            raise ValueError(f"Unknown headers {', '.join(unknown_headers)}")

        # Open the SEG-Y file and memory map it
        if endian not in ENDIANNESS:
            raise ValueError(f"Unknown endian, must be one of {', '.join(ENDIANNESS)}")
        self.endian = endian
        self.segy_handler = segyio.open(self.path, mode="r", endian=endian, ignore_geometry=True)
        self.segy_handler.mmap()

        # Get attributes from the source SEG-Y file.
        self.file_sample_rate = self._infer_sample_rate()
        self.file_samples = (np.arange(self.segy_handler.trace.shape) * self.file_sample_rate).astype(np.float32)

        # Set samples and sample_rate according to passed `limits`.
        self.limits = None
        self.samples = None
        self.sample_rate = None
        self.set_limits(limits)

        # Load trace headers
        file_metrics = self.segy_handler.xfd.metrics()
        self.segy_format = file_metrics["format"]
        self.trace_data_offset = file_metrics["trace0"]
        self.n_file_traces = file_metrics["tracecount"]
        headers = load_headers(path, headers_to_load, trace_data_offset=self.trace_data_offset,
                               trace_size=file_metrics["trace_bsize"], n_traces=self.n_file_traces,
                               endian=endian, chunk_size=chunk_size, n_workers=n_workers, bar=bar)

        # Reconstruct TRACE_SEQUENCE_FILE header
        tsf_dtype = np.int32 if len(headers) < np.iinfo(np.int32).max else np.int64
        headers["TRACE_SEQUENCE_FILE"] = np.arange(1, self.segy_handler.tracecount+1, dtype=tsf_dtype)

        # Sort headers by the required index in order to optimize further subsampling and merging. Sorting preserves
        # trace order from the file within each gather.
        headers.set_index(header_index, inplace=True)
        headers.sort_index(kind="stable", inplace=True)

        # Set loaded survey headers and construct its fast indexer
        self._headers = None
        self._indexer = None
        self.headers = headers

        # Validate trace headers for consistency
        if validate:
            self.validate_headers()

        # Data format code defined by bytes 3225–3226 of the binary header that can be conveniently loaded using numpy
        # memmap. Currently only 3-byte integers (codes 7 and 15) and 4-byte fixed-point floats (code 4) are not
        # supported and result in a fallback to loading using segyio.
        endian_str = ">" if self.endian in {"big", "msb"} else "<"
        format_to_mmap_dtype = {
            1: np.uint8,  # IBM 4-byte float: read as 4 bytes and then manually transformed to an IEEE float32
            2: endian_str + "i4",
            3: endian_str + "i2",
            5: endian_str + "f4",
            6: endian_str + "f8",
            8: np.int8,
            9: endian_str + "i8",
            10: endian_str + "u4",
            11: endian_str + "u2",
            12: endian_str + "u8",
            16: np.uint8,
        }

        # Optionally create a memory map over traces data
        self.trace_dtype = self.segy_handler.dtype  # Appropriate data type of a buffer to load a trace into
        self.segy_trace_dtype = format_to_mmap_dtype.get(self.segy_format)  # Physical data type of traces on disc
        self.use_segyio_trace_loader = use_segyio_trace_loader or self.segy_trace_dtype is None
        self.traces_mmap = self._construct_traces_mmap()

        # Define all stats-related attributes
        self.has_stats = False
        self.min = None
        self.max = None
        self.mean = None
        self.std = None
        self.quantile_interpolator = None
        self.n_dead_traces = None

<<<<<<< HEAD
        # calculated QC metrics
        self.qc_metrics = None
=======
        # Define all bin-related attributes and automatically infer them if both INLINE_3D and CROSSLINE_3D are loaded
        self.has_inferred_binning = False
        self.n_bins = None
        self.is_stacked = None
        self.field_mask = None
        self.field_mask_origin = None
        self.bin_contours = None
        if {"INLINE_3D", "CROSSLINE_3D"} <= headers_to_load:
            self.infer_binning()
>>>>>>> 04d8c2b6

        # Define all geometry-related attributes and automatically infer field geometry if required headers are loaded
        self.has_inferred_geometry = False
        self._bins_to_coords_reg = None
        self._coords_to_bins_reg = None
        self.is_2d = None
        self.area = None  # m^2
        self.perimeter = None  # m
        self.bin_size = None  # (m, m)
        self.inline_length = None  # m
        self.crossline_length = None  # m
        self.geographic_contours = None
        if {"INLINE_3D", "CROSSLINE_3D", "CDP_X", "CDP_Y"} <= headers_to_load:
            self.infer_geometry()

    def _infer_sample_rate(self):
        """Get sample rate from file headers."""
        bin_sample_rate = self.segy_handler.bin[segyio.BinField.Interval]
        trace_sample_rate = self.segy_handler.header[0][segyio.TraceField.TRACE_SAMPLE_INTERVAL]
        # 0 means undefined sample rate, so it is removed from the set of sample rate values.
        union_sample_rate = {bin_sample_rate, trace_sample_rate} - {0}
        if len(union_sample_rate) != 1:
            raise ValueError("Cannot infer sample rate from file headers: either both `Interval` (bytes 3217-3218 in "
                             "the binary header) and `TRACE_SAMPLE_INTERVAL` (bytes 117-118 in the header of the "
                             "first trace are undefined or they have different values.")
        return union_sample_rate.pop() / 1000  # Convert sample rate from microseconds to milliseconds

    def _construct_traces_mmap(self):
        """Memory map traces data."""
        if self.use_segyio_trace_loader:
            return None
        trace_shape = self.n_file_samples if self.segy_format != 1 else (self.n_file_samples, 4)
        mmap_trace_dtype = np.dtype([("headers", np.uint8, 240), ("trace", self.segy_trace_dtype, trace_shape)])
        return np.memmap(filename=self.path, mode="r", shape=self.n_file_traces, dtype=mmap_trace_dtype,
                         offset=self.trace_data_offset)["trace"]

    @property
    def n_file_samples(self):
        """int: Trace length in samples in the source SEG-Y file."""
        return len(self.file_samples)

    @property
    def n_sources(self):
        """int: The number of sources."""
        if self.source_id_cols is None:
            return None
        return len(self.get_headers(self.source_id_cols).drop_duplicates())

    @property
    def n_receivers(self):
        """int: The number of receivers."""
        if self.receiver_id_cols is None:
            return None
        return len(self.get_headers(self.receiver_id_cols).drop_duplicates())

    @property
    def is_uphole(self):
        """bool or None: Whether the survey is uphole. `None` if uphole-related headers are not loaded."""
        has_uphole_times = "SourceUpholeTime" in self.available_headers
        has_uphole_depths = "SourceDepth" in self.available_headers
        has_positive_uphole_times = has_uphole_times and (self["SourceUpholeTime"] > 0).any()
        has_positive_uphole_depths = has_uphole_depths and (self["SourceDepth"] > 0).any()
        if not has_uphole_times and not has_uphole_depths:
            return None
        return has_positive_uphole_times or has_positive_uphole_depths

    @GatherContainer.headers.setter
    def headers(self, headers):
        """Reconstruct trace positions on each headers assignment."""
        GatherContainer.headers.fset(self, headers)
        htp_dtype = np.int32 if len(headers) < np.iinfo(np.int32).max else np.int64
        self.headers[HDR_TRACE_POS] = np.arange(self.n_traces, dtype=htp_dtype)

    def __del__(self):
        """Close SEG-Y file handler on survey destruction."""
        self.segy_handler.close()

    def __getstate__(self):
        """Create a survey's pickling state from its `__dict__` by setting SEG-Y file handler and memory mapped trace
        data to `None`."""
        state = copy(self.__dict__)
        state["segy_handler"] = None
        state["traces_mmap"] = None
        return state

    def __setstate__(self, state):
        """Recreate a survey from unpickled state, reopen its source SEG-Y file and reconstruct a memory map over
        traces data."""
        self.__dict__ = state
        self.segy_handler = segyio.open(self.path, ignore_geometry=True)
        self.segy_handler.mmap()
        self.traces_mmap = self._construct_traces_mmap()

    def __str__(self):
        """Print survey metadata including information about the source file, field geometry if it was inferred and
        trace statistics if they were calculated."""
        offsets = self.headers.get('offset')
        offset_range = f"[{np.min(offsets)} m, {np.max(offsets)} m]" if offsets is not None else "Unknown"

        msg = f"""
        Survey path:               {self.path}
        Survey name:               {self.name}
        Survey size:               {os.path.getsize(self.path) / (1024**3):4.3f} GB

        Number of traces:          {self.n_traces}
        Trace length:              {self.n_samples} samples
        Sample rate:               {self.sample_rate} ms
        Times range:               [{min(self.samples)} ms, {max(self.samples)} ms]
        Offsets range:             {offset_range}
        Is uphole:                 {get_first_defined(self.is_uphole, "Unknown")}

        Indexed by:                {", ".join(to_list(self.indexed_by))}
        Number of gathers:         {self.n_gathers}
        Mean gather fold:          {int(self.n_traces / self.n_gathers)}
        """

        if self.has_inferred_binning:
            msg += f"""
        Is stacked:                {self.is_stacked}
        Number of bins:            {self.n_bins}
        Mean bin fold:             {int(self.n_traces / self.n_bins)}
        """

        if self.source_id_cols is not None:
            n_sources = self.n_sources  # Run possibly time-consuming calculation once
            msg += f"""
        Source ID headers:         {", ".join(to_list(self.source_id_cols))}
        Number of sources:         {n_sources}
        Mean source fold:          {int(self.n_traces / n_sources)}
        """

        if self.receiver_id_cols is not None:
            n_receivers = self.n_receivers  # Run possibly time-consuming calculation once
            msg += f"""
        Receiver ID headers:       {", ".join(to_list(self.receiver_id_cols))}
        Number of receivers:       {n_receivers}
        Mean receiver fold:        {int(self.n_traces / n_receivers)}
        """

        if self.has_inferred_geometry:
            msg += f"""
        Field geometry:
        Dimensionality:            {"2D" if self.is_2d else "3D"}
        Area:                      {(self.area / 1000**2):.2f} km^2
        Perimeter:                 {(self.perimeter / 1000):.2f} km
        Inline bin size:           {self.bin_size[0]:.1f} m
        Crossline bin size:        {self.bin_size[1]:.1f} m
        Inline length:             {(self.inline_length / 1000):.2f} km
        Crossline length:          {(self.crossline_length / 1000):.2f} km
        """

        if self.has_stats:
            msg += f"""
        Survey statistics:
        mean | std:                {self.mean:>10.2f} | {self.std:<10.2f}
         min | max:                {self.min:>10.2f} | {self.max:<10.2f}
         q01 | q99:                {self.get_quantile(0.01):>10.2f} | {self.get_quantile(0.99):<10.2f}
        """

        if self.qc_metrics is not None:
            msg += """
        Number of bad traces after tracewise QC found by:
        """
            n_traces = [metric.binarize(self.headers[name]).sum() for name, metric in self.qc_metrics.items()]
            msg += "\n\t".join([f"{name+':':<27}{num}" for name, num in zip(self.qc_metrics, n_traces)])
        return dedent(msg).strip()

    def info(self):
        """Print survey metadata including information about the source file, field geometry if it was inferred and
        trace statistics if they were calculated."""
        print(self)

    def set_source_id_cols(self, cols, validate=True):
        """Set new trace headers that uniquely identify a seismic source and optionally validate consistency of
        source-related trace headers by checking that each source has unique coordinates, surface elevation, uphole
        time and depth."""
        if set(to_list(cols)) - self.available_headers:
            raise ValueError("Required headers were not loaded")
        if validate:
            headers = self.headers.copy(deep=False)
            headers.reset_index(inplace=True)
            validate_source_headers(headers, cols)
        self.source_id_cols = cols

    def set_receiver_id_cols(self, cols, validate=True):
        """Set new trace headers that uniquely identify a receiver and optionally validate consistency of
        receiver-related trace headers by checking that each receiver has unique coordinates and surface elevation."""
        if set(to_list(cols)) - self.available_headers:
            raise ValueError("Required headers were not loaded")
        if validate:
            headers = self.headers.copy(deep=False)
            headers.reset_index(inplace=True)
            validate_receiver_headers(headers, cols)
        self.receiver_id_cols = cols

    def validate_headers(self, offset_atol=10, cdp_atol=10, elevation_atol=5, elevation_radius=50):
        """Check trace headers for consistency.

        1. Validate trace headers by checking that:
           - All headers are not empty,
           - Trace identifier (FieldRecord, TraceNumber) has no duplicates,
           - Source uphole times and depths are non-negative,
           - Source uphole time is zero if and only if source depth is also zero,
           - Traces do not have signed offsets,
           - Offsets in trace headers coincide with distances between sources (SourceX, SourceY) and receivers (GroupX,
             GroupY),
           - Coordinates of a midpoint (CDP_X, CDP_Y) matches those of the corresponding source (SourceX, SourceY) and
             receiver (GroupX, GroupY),
           - Surface elevation is unique for a given spatial location,
           - Elevation-related headers (ReceiverGroupElevation, SourceSurfaceElevation) have consistent ranges,
           - Mapping from geographic (CDP_X, CDP_Y) to line-based (INLINE_3D, CROSSLINE_3D) coordinates and back is
             unique.

        2. Validate consistency of source-related trace headers by checking that each source has unique coordinates,
           surface elevation, uphole time and depth.

        3. Validate consistency of receiver-related trace headers by checking that each receiver has unique coordinates
           and surface elevation.

        If any of the checks fail, a warning is displayed.

        Parameters
        ----------
        offset_atol : int, optional, defaults to 10
            Maximum allowed difference between a trace offset and the distance between its source and receiver.
        cdp_atol : int, optional, defaults to 10
            Maximum allowed difference between coordinates of a trace CDP and the midpoint between its source and
            receiver.
        elevation_atol : int, optional, defaults to 5
            Maximum allowed difference between surface elevation at a given source/receiver location and mean elevation
            of all sources and receivers within a radius defined by `elevation_radius`.
        elevation_radius : int, optional, defaults to 50
            Radius of the neighborhood to estimate mean surface elevation.
        """
        headers = self.headers.copy(deep=False)
        headers.reset_index(inplace=True)
        validate_trace_headers(headers, offset_atol=offset_atol, cdp_atol=cdp_atol, elevation_atol=elevation_atol,
                               elevation_radius=elevation_radius)
        validate_source_headers(headers, self.source_id_cols)
        validate_receiver_headers(headers, self.receiver_id_cols)

    #------------------------------------------------------------------------#
    #                        Geometry-related methods                        #
    #------------------------------------------------------------------------#

    def infer_binning(self):
        """Infer properties of survey binning by estimating the following entities:
        1. Number of bins,
        2. Pre- or post-stack flag,
        3. Binary mask of the field and its origin,
        4. Field contours in bin coordinate system.

        After the method is executed `has_inferred_binning` flag is set to `True` and all the calculated values can be
        obtained via corresponding attributes.
        """
        # Find unique pairs of inlines and crosslines, drop_duplicates is way faster than np.unique
        lines = self.get_headers(["INLINE_3D", "CROSSLINE_3D"]).drop_duplicates().to_numpy()

        # Construct a binary mask of a field where True value is set for bins containing at least one trace
        # and False otherwise
        origin = lines.min(axis=0)
        normed_lines = lines - origin
        field_mask = np.zeros(normed_lines.max(axis=0) + 1, dtype=np.uint8)
        field_mask[normed_lines[:, 0], normed_lines[:, 1]] = 1
        bin_contours = cv2.findContours(field_mask.T, cv2.RETR_EXTERNAL, cv2.CHAIN_APPROX_SIMPLE, offset=origin)[0]

        # Set all bin-related attributes
        self.has_inferred_binning = True
        self.n_bins = len(lines)
        self.is_stacked = self.n_traces == self.n_bins
        self.field_mask = field_mask
        self.field_mask_origin = origin
        self.bin_contours = bin_contours

    def infer_geometry(self):
        """Infer survey geometry by estimating the following entities:
        1. Survey dimensionality (2D/3D),
        2. Bin sizes along inline and crossline directions,
        3. Survey lengths along inline and crossline directions,
        4. Survey area and perimeter,
        5. Field contours in geographic coordinate system,
        6. Mappings from geographic coordinates to bins and back.

        After the method is executed `has_inferred_geometry` flag is set to `True` and all the calculated values can be
        obtained via corresponding attributes.
        """
        coords_cols = ["CDP_X", "CDP_Y"]
        bins_cols = ["INLINE_3D", "CROSSLINE_3D"]

        # Construct a mapping from bins to their coordinates and back
        bins_to_coords = self.get_headers(coords_cols + bins_cols)
        bins_to_coords = bins_to_coords.groupby(bins_cols, sort=False, as_index=False).agg("mean")
        bins_to_coords_reg = LinearRegression(copy_X=False, n_jobs=-1)
        bins_to_coords_reg.fit(bins_to_coords[bins_cols].to_numpy(), bins_to_coords[coords_cols].to_numpy())
        coords_to_bins_reg = LinearRegression(copy_X=False, n_jobs=-1)
        coords_to_bins_reg.fit(bins_to_coords[coords_cols].to_numpy(), bins_to_coords[bins_cols].to_numpy())

        # Compute geographic field contour
        geographic_contours = tuple(bins_to_coords_reg.predict(contour[:, 0])[:, None].astype(np.float32)
                                    for contour in self.bin_contours)
        perimeter = sum(cv2.arcLength(contour, closed=True) for contour in geographic_contours)

        # Set all geometry-related attributes
        self.has_inferred_geometry = True
        self._bins_to_coords_reg = bins_to_coords_reg
        self._coords_to_bins_reg = coords_to_bins_reg
        self.bin_size = np.diag(sp.linalg.polar(bins_to_coords_reg.coef_)[1])
        self.inline_length = (np.ptp(bins_to_coords["INLINE_3D"]) + 1) * self.bin_size[0]
        self.crossline_length = (np.ptp(bins_to_coords["CROSSLINE_3D"]) + 1) * self.bin_size[1]
        self.area = self.n_bins * np.prod(self.bin_size)
        self.perimeter = perimeter
        self.geographic_contours = geographic_contours
        self.is_2d = np.isclose(self.area, 0)

    @staticmethod
    def _cast_coords(coords, transformer):
        """Linearly convert `coords` from one coordinate system to another according to a passed `transformer`."""
        if transformer is None:
            raise ValueError("Survey geometry was not inferred, call `infer_geometry` method first.")
        coords = np.array(coords)
        is_coords_1d = coords.ndim == 1
        coords = np.atleast_2d(coords)
        transformed_coords = transformer.predict(coords)
        if is_coords_1d:
            return transformed_coords[0]
        return transformed_coords

    def coords_to_bins(self, coords):
        """Convert `coords` from geographic coordinate system to floating-valued bins.

        Notes
        -----
        Before calling this method, survey geometry must be inferred using :func:`~Survey.infer_geometry`.

        Parameters
        ----------
        coords : array-like with 2 elements or 2d array-like with shape (n_coords, 2)
            Geographic coordinates to be converted to bins.

        Returns
        -------
        bins : np.ndarray with 2 elements or 2d np.ndarray with shape (n_coords, 2)
            Floating-valued bin for each coordinate from `coords`. Has the same shape as `coords`.

        Raises
        ------
        ValueError
            If survey geometry was not inferred.
        """
        return self._cast_coords(coords, self._coords_to_bins_reg)

    def bins_to_coords(self, bins):
        """Convert `bins` to coordinates in geographic coordinate system.

        Notes
        -----
        Before calling this method, survey geometry must be inferred using :func:`~Survey.infer_geometry`.

        Parameters
        ----------
        bins : array-like with 2 elements or 2d array-like with shape (n_bins, 2)
            Bins to be converted to geographic coordinates.

        Returns
        -------
        coords : np.ndarray with 2 elements or 2d np.ndarray with shape (n_bins, 2)
            Floating-valued geographic coordinates for each bin from `bins`. Has the same shape as `bins`.

        Raises
        ------
        ValueError
            If survey geometry was not inferred.
        """
        return self._cast_coords(bins, self._bins_to_coords_reg)

    @staticmethod
    def _dist_to_contours(coords, contours):
        """Calculate minimum signed distance from points in `coords` to each contour in `contours`."""
        coords = np.array(coords, dtype=np.float32)
        is_coords_1d = coords.ndim == 1
        coords = np.atleast_2d(coords)
        dist = np.empty(len(coords), dtype=np.float32)
        for i, coord in enumerate(coords):
            dists = [cv2.pointPolygonTest(contour, coord, measureDist=True) for contour in contours]
            dist[i] = dists[np.abs(dists).argmin()]
        if is_coords_1d:
            return dist[0]
        return dist

    def dist_to_geographic_contours(self, coords):
        """Calculate signed distances from each of `coords` to the field contour in geographic coordinate system.

        Returned values may by positive (inside the contour), negative (outside the contour) or zero (on an edge).

        Notes
        -----
        Before calling this method, survey geometry must be inferred using :func:`~Survey.infer_geometry`.

        Parameters
        ----------
        coords : array-like with 2 elements or 2d array-like with shape (n_coords, 2)
            Geographic coordinates to estimate distance to field contour for.

        Returns
        -------
        dist : np.float32 or np.ndarray with shape (n_coords,)
            Signed distances from each of `coords` to the field contour in geographic coordinate system. Matches the
            length of `coords`.

        Raises
        ------
        ValueError
            If survey geometry was not inferred.
        """
        if self.geographic_contours is None:
            raise ValueError("Survey geometry was not inferred, call `infer_geometry` method first.")
        return self._dist_to_contours(coords, self.geographic_contours)

    def dist_to_bin_contours(self, bins):
        """Calculate signed distances from each of `bins` to the field contour in bin coordinate system.

        Returned values may by positive (inside the contour), negative (outside the contour) or zero (on an edge).

        Notes
        -----
        Before calling this method, properties of survey binning must be inferred using :func:`~Survey.infer_binning`.

        Parameters
        ----------
        bins : array-like with 2 elements or 2d array-like with shape (n_bins, 2)
            Bin coordinates to estimate distance to field contour for.

        Returns
        -------
        dist : np.float32 or np.ndarray with shape (n_bins,)
            Signed distances from each of `bins` to the field contour in bin coordinate system. Matches the length of
            `coords`.

        Raises
        ------
        ValueError
            If properties of survey binning were not inferred.
        """
        if self.bin_contours is None:
            raise ValueError("Properties of survey binning were not inferred, call `infer_binning` method first.")
        return self._dist_to_contours(bins, self.bin_contours)

    #------------------------------------------------------------------------#
    #                     Statistics computation methods                     #
    #------------------------------------------------------------------------#

    # pylint: disable-next=too-many-statements
    def collect_stats(self, indices=None, n_quantile_traces=100000, quantile_precision=2, limits=None,
                      chunk_size=10000, bar=True):
        """Collect the following statistics by iterating over survey traces:
        1. Min and max amplitude,
        2. Mean amplitude and trace standard deviation,
        3. Approximation of trace data quantiles with given precision.

        Since fair quantile calculation requires simultaneous loading of all traces from the file we avoid such memory
        overhead by calculating approximate quantiles for a small subset of `n_quantile_traces` traces selected
        randomly. Only a set of quantiles defined by `quantile_precision` is calculated, the rest of them are linearly
        interpolated by the collected ones.

        After the method is executed `has_stats` flag is set to `True` and all the calculated values can be obtained
        via corresponding attributes.

        Parameters
        ----------
        indices : pd.Index, optional
            A subset of survey headers indices to collect stats for. If not given, statistics are calculated for the
            whole survey.
        n_quantile_traces : positive int, optional, defaults to 100000
            The number of traces to use for quantiles estimation.
        quantile_precision : positive int, optional, defaults to 2
            Calculate an approximate quantile for each q with `quantile_precision` decimal places. All other quantiles
            will be linearly interpolated on request.
        limits : int or tuple or slice, optional
            Time limits to be used for statistics calculation. `int` or `tuple` are used as arguments to init a `slice`
            object. If not given, `limits` passed to `__init__` are used. Measured in samples.
        chunk_size : int, optional, defaults to 10000
            The number of traces to be processed at once.
        bar : bool, optional, defaults to True
            Whether to show a progress bar.

        Returns
        -------
        survey : Survey
            The survey with collected stats. Sets `has_stats` flag to `True` and updates statistics attributes inplace.
        """
        # TODO: what to do here?
        # if self.n_dead_traces != 0:
        #     warnings.warn("The survey was not checked for dead traces or they were not removed. "
        #                   "Run `remove_dead_traces` first.", RuntimeWarning)

        limits = self.limits if limits is None else self._process_limits(limits)
        headers = self.headers
        if indices is not None:
            headers = self.get_headers_by_indices(indices)
        n_traces = len(headers)

        if n_quantile_traces < 0:
            raise ValueError("n_quantile_traces must be non-negative")
        # Clip n_quantile_traces if it's greater than the total number of traces
        n_quantile_traces = min(n_traces, n_quantile_traces)

        # Sort traces by TRACE_SEQUENCE_FILE: sequential access to trace amplitudes is much faster than random
        traces_pos = np.sort(get_cols(headers, "TRACE_SEQUENCE_FILE") - 1)
        quantile_traces_mask = np.zeros(n_traces, dtype=np.bool_)
        quantile_traces_mask[np.random.choice(n_traces, size=n_quantile_traces, replace=False)] = True

        # Split traces by chunks
        n_chunks, last_chunk_size = divmod(n_traces, chunk_size)
        chunk_sizes = [chunk_size] * n_chunks
        if last_chunk_size:
            n_chunks += 1
            chunk_sizes += [last_chunk_size]
        chunk_borders = np.cumsum(chunk_sizes[:-1])
        chunk_traces_pos = np.split(traces_pos, chunk_borders)
        chunk_quantile_traces_mask = np.split(quantile_traces_mask, chunk_borders)

        # Define buffers. chunk_mean, chunk_var and chunk_weights have float64 dtype to be numerically stable
        quantile_traces_buffer = []
        global_min, global_max = np.float32("inf"), np.float32("-inf")
        mean_buffer = np.empty(n_chunks, dtype=np.float64)
        var_buffer = np.empty(n_chunks, dtype=np.float64)
        chunk_weights = np.array(chunk_sizes, dtype=np.float64) / n_traces

        # Accumulate min, max, mean and var values of traces chunks
        bar_desc = f"Calculating statistics for traces in survey {self.name}"
        with tqdm(total=n_traces, desc=bar_desc, disable=not bar) as pbar:
            for i, (chunk_pos, chunk_quantile_mask) in enumerate(zip(chunk_traces_pos, chunk_quantile_traces_mask)):
                chunk_traces = self.load_traces(chunk_pos, limits=limits)
                if chunk_quantile_mask.any():
                    quantile_traces_buffer.append(chunk_traces[chunk_quantile_mask].ravel())

                chunk_min, chunk_max, chunk_mean, chunk_var = calculate_trace_stats(chunk_traces.ravel())
                global_min = min(chunk_min, global_min)
                global_max = max(chunk_max, global_max)
                mean_buffer[i] = chunk_mean
                var_buffer[i] = chunk_var
                pbar.update(len(chunk_traces))

        # Calculate global survey mean and variance by its values in chunks
        global_mean = np.average(mean_buffer, weights=chunk_weights)
        global_var = np.average(var_buffer + (mean_buffer - global_mean)**2, weights=chunk_weights)

        # Cast all calculated statistics to float32
        self.min = np.float32(global_min)
        self.max = np.float32(global_max)
        self.mean = np.float32(global_mean)
        self.std = np.float32(np.sqrt(global_var))

        if n_quantile_traces == 0:
            q = [0, 1]
            quantiles = [self.min, self.max]
        else:
            # Calculate all q-quantiles from 0 to 1 with step 1 / 10**quantile_precision
            q = np.round(np.linspace(0, 1, num=10**quantile_precision), decimals=quantile_precision)
            quantiles = np.nanquantile(np.concatenate(quantile_traces_buffer), q=q)
            # 0 and 1 quantiles are replaced with actual min and max values respectively
            quantiles[0], quantiles[-1] = self.min, self.max
        self.quantile_interpolator = interp1d(q, quantiles)

        self.has_stats = True
        return self

    def get_quantile(self, q):
        """Calculate an approximation of the `q`-th quantile of the survey data.

        Notes
        -----
        Before calling this method, survey statistics must be calculated using :func:`~Survey.collect_stats`.

        Parameters
        ----------
        q : float or array-like of floats
            Quantile or a sequence of quantiles to compute, which must be between 0 and 1 inclusive.

        Returns
        -------
        quantile : float or array-like of floats
            Approximate `q`-th quantile values. Has the same shape as `q`.

        Raises
        ------
        ValueError
            If survey statistics were not calculated.
        """
        if not self.has_stats:
            raise ValueError('Global statistics were not calculated, call `Survey.collect_stats` first.')
        quantiles = self.quantile_interpolator(q).astype(np.float32)
        # return the same type as q: either single float or array-like
        return quantiles.item() if quantiles.ndim == 0 else quantiles

    #------------------------------------------------------------------------#
    #                            Loading methods                             #
    #------------------------------------------------------------------------#

    def load_trace_segyio(self, buf, index, limits, trace_length):
        """Load a single trace from a SEG-Y file by its position.

        In order to optimize trace loading process, we use `segyio`'s low-level function `xfd.gettr`. Description of
        its arguments is given below:
            1. A buffer to write the loaded trace to,
            2. An index of the trace in a SEG-Y file to load,
            3. Unknown arg (always 1),
            4. Unknown arg (always 1),
            5. An index of the first trace element to load,
            6. An index of the last trace element to load,
            7. Trace element loading step,
            8. The overall number of samples to load.

        Parameters
        ----------
        buf : 1d np.ndarray of self.trace_dtype
            An empty array to save the loaded trace.
        index : int
            Trace position in the file.
        limits : slice
            Trace time range to load. Measured in samples.
        trace_length : int
            Total number of samples to load.

        Returns
        -------
        trace : 1d np.ndarray of self.trace_dtype
            Loaded trace.
        """
        return self.segy_handler.xfd.gettr(buf, index, 1, 1, limits.start, limits.stop, limits.step, trace_length)

    def load_traces_segyio(self, traces_pos, limits=None):
        """Load traces by their positions in the SEG-Y file using low-level `segyio` interface."""
        limits = self.limits if limits is None else self._process_limits(limits)
        samples = self.file_samples[limits]
        n_samples = len(samples)

        traces = np.empty((len(traces_pos), n_samples), dtype=self.trace_dtype)
        for i, pos in enumerate(traces_pos):
            self.load_trace_segyio(buf=traces[i], index=pos, limits=limits, trace_length=n_samples)
        return traces

    def load_traces_mmap(self, traces_pos, limits=None):
        """Load traces by their positions in the SEG-Y file from memory mapped trace data."""
        limits = self.limits if limits is None else self._process_limits(limits)
        if self.segy_format != 1:
            return self.traces_mmap[traces_pos, limits]
        # IBM 4-byte float case: reading from mmap with step is way more expensive
        # than loading the whole trace with consequent slicing
        traces = self.traces_mmap[traces_pos, limits.start:limits.stop]
        if limits.step != 1:
            traces = traces[:, ::limits.step]
        traces_bytes = (traces[:, :, 0], traces[:, :, 1], traces[:, :, 2], traces[:, :, 3])
        if self.endian in {"little", "lsb"}:
            traces_bytes = traces_bytes[::-1]
        return ibm_to_ieee(*traces_bytes)

    def load_traces(self, traces_pos, limits=None):
        """Load traces by their positions in the SEG-Y file."""
        loader = self.load_traces_segyio if self.use_segyio_trace_loader else self.load_traces_mmap
        traces = loader(traces_pos, limits=limits)
        # Cast the result to a C-contiguous float32 array regardless of the dtype in the source file
        return np.require(traces, dtype=np.float32, requirements="C")

    def load_gather(self, headers, limits=None, copy_headers=False):
        """Load a gather with given `headers`.

        Parameters
        ----------
        headers : pd.DataFrame
            Headers of traces to load. Must be a subset of `self.headers`.
        limits : int or tuple or slice or None, optional
            Time range for trace loading. `int` or `tuple` are used as arguments to init a `slice` object. If not
            given, `limits` passed to `__init__` are used. Measured in samples.
        copy_headers : bool, optional, defaults to False
            Whether to copy the passed `headers` when instantiating the gather.

        Returns
        -------
        gather : Gather
            Loaded gather instance.
        """
        if copy_headers:
            headers = headers.copy()
        traces_pos = get_cols(headers, "TRACE_SEQUENCE_FILE") - 1
        limits = self.limits if limits is None else self._process_limits(limits)
        samples = self.file_samples[limits]
        data = self.load_traces(traces_pos, limits=limits)
        return Gather(headers=headers, data=data, samples=samples, survey=self)

    def get_gather(self, index, limits=None, copy_headers=False):
        """Load a gather with given `index`.

        Parameters
        ----------
        index : int or 1d array-like
            An index of the gather to load. Must be one of `self.indices`.
        limits : int or tuple or slice or None, optional
            Time range for trace loading. `int` or `tuple` are used as arguments to init a `slice` object. If not
            given, `limits` passed to `__init__` are used. Measured in samples.
        copy_headers : bool, optional, defaults to False
            Whether to copy the subset of survey `headers` describing the gather.

        Returns
        -------
        gather : Gather
            Loaded gather instance.
        """
        return self.load_gather(self.get_headers_by_indices((index,)), limits=limits, copy_headers=copy_headers)

    def sample_gather(self, limits=None, copy_headers=False):
        """Load a gather with random index.

        Parameters
        ----------
        limits : int or tuple or slice or None, optional
            Time range for trace loading. `int` or `tuple` are used as arguments to init a `slice` object. If not
            given, `limits` passed to `__init__` are used. Measured in samples.
        copy_headers : bool, optional, defaults to False
            Whether to copy the subset of survey `headers` describing the sampled gather.

        Returns
        -------
        gather : Gather
            Loaded gather instance.
        """
        return self.get_gather(index=np.random.choice(self.indices), limits=limits, copy_headers=copy_headers)

    # pylint: disable=anomalous-backslash-in-string
    def load_first_breaks(self, path, trace_id_cols=('FieldRecord', 'TraceNumber'), first_breaks_col=HDR_FIRST_BREAK,
                          delimiter='\s+', decimal=None, encoding="UTF-8", inplace=False, **kwargs):
        # TODO: do we need deep_all_traces?
        """Load times of first breaks from a file and save them to a new column in headers.

        Each line of the file stores the first break time for a trace in the last column. The combination of all but
        the last columns should act as a unique trace identifier and is used to match the trace from the file with the
        corresponding trace in `self.headers`.

        The file can have any format that can be read by `pd.read_csv`, by default, it's expected to have
        whitespace-separated values.

        Parameters
        ----------
        path : str
            A path to the file with first break times in milliseconds.
        trace_id_cols : tuple of str, defaults to ('FieldRecord', 'TraceNumber')
            Headers, whose values are stored in all but the last columns of the file.
        first_breaks_col : str, optional, defaults to 'FirstBreak'
            Column name in `self.headers` where loaded first break times will be stored.
        delimiter: str, defaults to '\s+'
            Delimiter to use. See `pd.read_csv` for more details.
        decimal : str, defaults to None
            Character to recognize as decimal point.
            If `None`, it is inferred from the first line of the file.
        encoding : str, optional, defaults to "UTF-8"
            File encoding.
        inplace : bool, optional, defaults to False
            Whether to load first break times inplace or to a survey copy.
        kwargs : misc, optional
            Additional keyword arguments to pass to `pd.read_csv`.

        Returns
        -------
        self : Survey
            A survey with loaded times of first breaks.

        Raises
        ------
        ValueError
            If there is not a single match of rows from the file with those in `self.headers`.
        """
        self = maybe_copy(self, inplace, ignore="headers")  # pylint: disable=self-cls-assignment

        # If decimal is not provided, try inferring it from the first line
        if decimal is None:
            with open(path, 'r', encoding=encoding) as f:
                row = f.readline()
            decimal = '.' if '.' in row else ','

        trace_id_cols = to_list(trace_id_cols)
        file_columns = trace_id_cols + [first_breaks_col]
        first_breaks_df = pd.read_csv(path, delimiter=delimiter, names=file_columns, index_col=trace_id_cols,
                                      decimal=decimal, encoding=encoding, **kwargs)
        self.headers = self.headers.join(first_breaks_df, on=trace_id_cols, how="inner", rsuffix="_loaded")
        if self.is_empty:
            warnings.warn("Empty headers after first breaks loading", RuntimeWarning)
        return self

    #------------------------------------------------------------------------#
    #                       Survey processing methods                        #
    #------------------------------------------------------------------------#

    def set_limits(self, limits):
        """Update default survey time limits that are used during trace loading and statistics calculation.

        Parameters
        ----------
        limits : int or tuple or slice
            Default time limits to be used during trace loading and survey statistics calculation. `int` or `tuple` are
            used as arguments to init a `slice`. The resulting object is stored in `self.limits` attribute and used to
            recalculate `self.samples` and `self.sample_rate`. Measured in samples.

        Raises
        ------
        ValueError
            If negative step of limits was passed.
            If the resulting samples length is zero.
        """
        self.limits = self._process_limits(limits)
        self.samples = self.file_samples[self.limits]
        self.sample_rate = self.file_sample_rate * self.limits.step

    def _process_limits(self, limits):
        """Convert given `limits` to a `slice`."""
        if not isinstance(limits, slice):
            limits = slice(*to_list(limits))
        # Use .indices to avoid negative slicing range
        limits = limits.indices(len(self.file_samples))
        if limits[-1] < 0:
            raise ValueError('Negative step is not allowed.')
        if limits[1] <= limits[0]:
            raise ValueError('Empty traces after setting limits.')
        return slice(*limits)

    def filter_by_metric(self, metric_name, threshold=None, inplace=False):
        """"Filter traces using metric with name `metric_name` and passed `threshold`.

        Parameters
        ----------
        metric_name : str
            Name of metric that stores in `self.qc_metrics`.
        threshold : int, optional, defaults to None
            Threshold to use during filtration. If None, theshold defined in metric will be used.
        inplace : bool, optional, defaults to False
            Whether to remove traces inplace or return a new survey instance.

        Returns
        -------
        Survey
            Filtered survey.
        """

        if self.qc_metrics is None:
            raise ValueError("Not a single metric has been calculated yet, call `self.qc_tracewise` to compute one")

        self = maybe_copy(self, inplace)  # pylint: disable=self-cls-assignment
        metric = self.qc_metrics.get(metric_name)
        if metric is None:
            avalible_metrics = ', '.join(self.qc_metrics.keys())
            raise ValueError(f"`metric_name` must be one of {avalible_metrics}, but {metric_name} was given")
        self.filter(lambda metric_value: ~metric.binarize(metric_value, threshold) , cols=metric_name, inplace=True)

    def remove_dead_traces(self, header_name=None, chunk_size=1000, inplace=False, bar=True):
        """ Remove dead (constant) traces from the survey.
        Calculates :class:`~survey.metrics.DeadTrace` if `header_name` is not passed.

        Parameters
        ----------
        header_name : str, optional, defaults to None
            Name of header column with marked dead traces.
        chunk_size : int, optional, defaults to 1000
            Number of traces loaded on each iteration.
        inplace : bool, optional, defaults to False
            Whether to remove traces inplace or return a new survey instance.
        bar : bool, optional, defaults to True
            Whether to show a progress bar.

        Returns
        -------
        Survey
            Survey with no dead traces.
        """
        self = maybe_copy(self, inplace)  # pylint: disable=self-cls-assignment

        if header_name is None:
            dead_trace = DeadTrace()
            header_name = dead_trace.name
            self.qc_tracewise(dead_trace, chunk_size=chunk_size, bar=bar)

        self.filter_by_metric(header_name, inplace=True)
        return self

    #------------------------------------------------------------------------#
    #                         Task specific methods                          #
    #------------------------------------------------------------------------#

    @staticmethod
    def _get_optimal_origin(arr, step):
        """Find a position in an array `arr` that maximizes sum of each `step`-th element from it to the end of the
        array. In case of multiple such positions, return the one closer to `step // 2`."""
        mod = len(arr) % step
        if mod:
            arr = np.pad(arr, (0, step - mod))
        step_sums = arr.reshape(-1, step).sum(axis=0)
        max_indices = np.nonzero(step_sums == step_sums.max())[0]
        return max_indices[np.abs(max_indices - step // 2).argmin()]

    def generate_supergathers(self, centers=None, origin=None, size=3, step=20, border_indent=0, strict=True,
                              reindex=True, inplace=False):
        """Combine several adjacent CDP gathers into ensembles called supergathers.

        Supergather generation is usually performed as a first step of velocity analysis. A substantially larger number
        of traces processed at once leads to increased signal-to-noise ratio: seismic wave reflections are much more
        clearly visible than on single CDP gathers and the velocity spectra calculated using
        :func:`~Gather.calculate_vertical_velocity_spectrum` are more coherent
        which allows for more accurate stacking velocity picking.

        The method creates two new `headers` columns called `SUPERGATHER_INLINE_3D` and `SUPERGATHER_CROSSLINE_3D`
        equal to `INLINE_3D` and `CROSSLINE_3D` of the central CDP gather. Note, that some gathers may be assigned to
        several supergathers at once and their traces will become duplicated in `headers`.

        Parameters
        ----------
        centers : 2d array-like with shape (n_supergathers, 2), optional
            Centers of supergathers being generated. If not given, calculated by the `origin` of a supergather grid.
            Measured in lines.
        origin : int or tuple of 2 ints, optional
            Origin of the supergather grid, used only if `centers` are not given. If `None`, generated automatically to
            maximize the number of supergathers. Measured in lines.
        size : int or tuple of 2 ints, optional, defaults to 3
            Supergather size along inline and crossline axes. Single int defines sizes for both axes. Measured in
            lines.
        step : int or tuple of 2 ints, optional, defaults to 20
            Supergather step along inline and crossline axes. Single int defines steps for both axes. Used to define a
            grid of supergathers if `centers` are not given. Measured in lines.
        border_indent : int, optional, defaults to 0
            Avoid placing supergather centers closer than this distance to the field contour. Used only if `centers`
            are not given. Measured in lines.
        strict : bool, optional, defaults to True
            If `True`, guarantees that each gather in a generated supergather will have at least one trace or, in other
            words, that the supergather entirely lies within the field. Used only if `centers` are not given.
        reindex : bool, optional, defaults to True
            Whether to reindex a survey with the created `SUPERGATHER_INLINE_3D` and `SUPERGATHER_CROSSLINE_3D` headers
            columns.
        inplace : bool, optional, defaults to False
            Whether to transform the survey inplace or process its copy.

        Returns
        -------
        survey : Survey
            A survey with generated supergathers.

        Raises
        ------
        KeyError
            If `INLINE_3D` and `CROSSLINE_3D` headers were not loaded.
        ValueError
            If supergathers have already been generated.
        """
        line_cols = ["INLINE_3D", "CROSSLINE_3D"]
        super_line_cols = ["SUPERGATHER_INLINE_3D", "SUPERGATHER_CROSSLINE_3D"]
        if not self.has_inferred_binning:
            raise KeyError("INLINE_3D and CROSSLINE_3D headers must be loaded")
        if set(super_line_cols) <= self.available_headers:
            raise ValueError("Supergathers have already been generated")

        self = maybe_copy(self, inplace, ignore="headers")  # pylint: disable=self-cls-assignment
        size = np.broadcast_to(size, 2)
        step = np.broadcast_to(step, 2)

        if centers is None:
            # Erode the field mask according to border_indent and strict flags
            kernel = cv2.getStructuringElement(cv2.MORPH_RECT, np.broadcast_to(border_indent, 2) * 2 + 1).T
            field_mask = cv2.erode(self.field_mask, kernel, borderType=cv2.BORDER_CONSTANT, borderValue=0)
            if strict:
                kernel = cv2.getStructuringElement(cv2.MORPH_RECT, size).T
                field_mask = cv2.erode(field_mask, kernel, borderType=cv2.BORDER_CONSTANT, borderValue=0)
            step = np.minimum(step, field_mask.shape)

            # Calculate origins of the supergather grid along inline and crossline directions
            if origin is not None:
                origin_i, origin_x = (np.broadcast_to(origin, 2) - self.field_mask_origin) % step
            else:
                origin_i = self._get_optimal_origin(field_mask.sum(axis=1), step[0])
                origin_x = self._get_optimal_origin(field_mask.sum(axis=0), step[1])

            # Calculate supergather centers by their grid
            grid_i = np.arange(origin_i, field_mask.shape[0], step[0])
            grid_x = np.arange(origin_x, field_mask.shape[1], step[1])
            centers = np.stack(np.meshgrid(grid_i, grid_x), -1).reshape(-1, 2)
            is_valid = field_mask[centers[:, 0], centers[:, 1]].astype(bool)
            centers = centers[is_valid] + self.field_mask_origin

        centers = np.array(centers)
        if centers.ndim != 2 or centers.shape[1] != 2:
            raise ValueError("Passed centers must have shape (n_supergathers, 2)")

        # Construct a bridge table with mapping from supergather centers to their bins
        shifts_grid = np.meshgrid(np.arange(size[0]) - size[0] // 2, np.arange(size[1]) - size[1] // 2)
        shifts = np.stack(shifts_grid, axis=-1).reshape(-1, 2)
        bridge = np.column_stack([centers.repeat(size.prod(), axis=0), (centers[:, None] + shifts).reshape(-1, 2)])
        bridge = pd.DataFrame(bridge, columns=super_line_cols+line_cols)
        bridge.set_index(line_cols, inplace=True)

        headers = self.headers.join(bridge, on=line_cols, how="inner")
        if reindex:
            headers.reset_index(inplace=True)
            headers.set_index(super_line_cols, inplace=True)
            headers.sort_index(kind="stable", inplace=True)
        self.headers = headers
        return self

    def qc_tracewise(self, metrics=None, chunk_size=1000, n_workers=None, bar=True):
        """Calculate tracewise QC metrics.

        Parameters
        ----------
        metrics : :class:`~metrics.TracewiseMetric`, or list of :class:`~metrics.TracewiseMetric` objects, optional
            Metric objects or instances that define metrics to calculate. If None, all metrics that can be initialized
            with reasonable default parameters are calculated.
        chunk_size : int, optional, defaults to 1000
            Number of traces loaded on each iteration.
        n_workers : int, optional
            The number of threads to be spawned to calculate metrics. Defaults to the number of cpu cores.
        bar : bool, optional, defaults to True
            Whether to show a progress bar.

        Returns
        -------
        Survey
            Survey with metrics written to headers and filled `self.qc_metrics` dict.

        Raises
        ------
        TypeError
            If provided metrics are not  :class:`~metrics.TracewiseMetric` subclasses
        """

        if metrics is None:
            metrics = DEFAULT_TRACEWISE_METRICS
        metrics, _ = initialize_metrics(metrics, metric_class=TracewiseMetric)

        n_chunks = self.n_traces // chunk_size + (1 if self.n_traces % chunk_size else 0)
        if n_workers is None:
            n_workers = os.cpu_count()
        n_workers = min(n_chunks, n_workers)

        idx_sort = self['TRACE_SEQUENCE_FILE'].argsort(kind='stable')
        orig_idx = idx_sort.argsort(kind='stable')

        def calc_metrics(i):
            headers = self.headers.iloc[idx_sort[i * chunk_size: (i + 1) * chunk_size]]
            raw_gather = self.load_gather(headers)
            return [metric(raw_gather) for metric in metrics]

        # known issue with tqdm.notebook bar update when using `unit_scale` https://github.com/tqdm/tqdm/issues/1399
        # note that total number of traces indicated on this bar is `n_chunks * chunk_size`
        # which is almost always more than actual number of traces
        results = thread_map(calc_metrics, range(n_chunks), max_workers=n_workers, disable=not bar,
                             desc="Traces processed", unit_scale=chunk_size, unit_divisor=chunk_size, unit='traces')

        if self.qc_metrics is None:
            self.qc_metrics = {}

        for metric, metric_vals in zip(metrics, zip(*results)):
            self.headers[metric.header_cols] = np.concatenate(metric_vals)[orig_idx]

            if metric.name in self.qc_metrics:
                warnings.warn(f'{metric.name} already calculated. Rewriting.')
            self.qc_metrics[metric.name] = metric

        return self

    #------------------------------------------------------------------------#
    #                         Visualization methods                          #
    #------------------------------------------------------------------------#

    def plot_geometry(self, **kwargs):
        """Plot shot and receiver locations on a field map.

        This plot is interactive and provides 2 views:
        * Shot view: displays shot locations. Highlights all activated receivers on click and displays the
          corresponding common shot gather.
        * Receiver view: displays receiver locations. Highlights all shots that activated the receiver on click and
          displays the corresponding common receiver gather.

        Plotting must be performed in a JupyterLab environment with the `%matplotlib widget` magic executed and
        `ipympl` and `ipywidgets` libraries installed.

        Parameters
        ----------
        show_contour : bool, optional, defaults to True
            Whether to display a field contour if survey geometry was inferred.
        keep_aspect : bool, optional, defaults to False
            Whether to keep aspect ratio of the map plot.
        source_id_cols : str or list of str, optional
            Trace headers that uniquely identify a seismic source. If not given, `self.source_id_cols` is used.
        source_sort_by : str or list of str, optional
            Header names to sort the displayed common source gathers by. If not given, passed `sort_by` value is used.
        receiver_id_cols : str or list of str, optional
            Trace headers that uniquely identify a receiver. If not given, `self.receiver_id_cols` is used.
        receiver_sort_by : str or list of str, optional
            Header names to sort the displayed common receiver gathers by. If not given, passed `sort_by` value is
            used.
        sort_by : str or list of str, optional
            Default header names to sort the displayed gather by. If not given, no sorting is performed.
        gather_plot_kwargs : dict, optional
            Additional arguments to pass to `Gather.plot`.
        x_ticker : str or dict, optional
            Parameters to control `x` axis tick formatting and layout of the map plot. See `.utils.set_ticks` for more
            details.
        y_ticker : dict, optional
            Parameters to control `y` axis tick formatting and layout of the map plot. See `.utils.set_ticks` for more
            details.
        figsize : tuple with 2 elements, optional, defaults to (4.5, 4.5)
            Size of created map and gather figures. Measured in inches.
        orientation : {"horizontal", "vertical"}, optional, defaults to "horizontal"
            Defines whether to stack the main and auxiliary plots horizontally or vertically.
        kwargs : misc, optional
            Additional keyword arguments to pass to `matplotlib.axes.Axes.scatter` when plotting the map.
        """
        SurveyGeometryPlot(self, **kwargs).plot()

    def _construct_map(self, values, name, by, id_cols=None, drop_duplicates=False, agg=None, bin_size=None):
        """Construct a metric map of `values` aggregated by gather, whose type is defined by `by`."""
        index_cols, coords_cols = get_cols_from_by(self, by)
        index_cols = get_first_defined(id_cols, index_cols)

        metric_data = self.get_headers(coords_cols)
        if index_cols is not None:
            index_cols = to_list(index_cols)
            metric_data[index_cols] = self[index_cols]
        metric_data[name] = values
        if drop_duplicates:
            metric_data.drop_duplicates(inplace=True)
        index = metric_data[index_cols] if index_cols is not None else None
        coords = metric_data[coords_cols]
        values = metric_data[name]

        metric = SurveyAttribute(name=name).provide_context(survey=self)
        return metric.construct_map(coords, values, index=index, agg=agg, bin_size=bin_size)

    def construct_header_map(self, col, by, id_cols=None, drop_duplicates=False, agg=None, bin_size=None):
        """Construct a metric map of trace header values aggregated by gather.

        Examples
        --------
        Construct a map of maximum offset by shots:
        >>> max_offset_map = survey.construct_header_map("offset", by="shot", agg="max")
        >>> max_offset_map.plot()

        The map allows for interactive plotting: a gather type defined by `by` will be displayed on click on the map.
        The gather may optionally be sorted if `sort_by` argument is passed to the `plot` method:
        >>> max_offset_map.plot(interactive=True, sort_by="offset")

        Parameters
        ----------
        col : str
            Headers column to extract values from.
        by : {"source", "shot", "receiver", "rec", "cdp", "cmp", "midpoint", "bin", "supergather"}
            Gather type to aggregate header values over.
        id_cols : str or list of str, optional
            Trace headers that uniquely identify a gather of the chosen type. Acts as an index of the resulting map.
        drop_duplicates : bool, optional, defaults to False
            Whether to drop duplicated entries of (index, coordinates, metric value). Useful when dealing with a header
            defined for a shot or receiver, not a trace (e.g. constructing a map of elevations by shots).
        agg : str or callable, optional, defaults to "mean"
            An aggregation function. Passed directly to `pandas.core.groupby.DataFrameGroupBy.agg`.
        bin_size : int, float or array-like with length 2, optional
            Bin size for X and Y axes. If single `int` or `float`, the same bin size will be used for both axes.

        Returns
        -------
        header_map : BaseMetricMap
            Constructed header map.
        """
        return self._construct_map(self[col], name=col, by=by, id_cols=id_cols, drop_duplicates=drop_duplicates,
                                   agg=agg, bin_size=bin_size)

    def construct_fold_map(self, by, id_cols=None, agg=None, bin_size=None):
        """Construct a metric map which stores the number of traces for each gather (fold).

        Examples
        --------
        Generate supergathers and calculate their fold:
        >>> supergather_columns = ["SUPERGATHER_INLINE_3D", "SUPERGATHER_CROSSLINE_3D"]
        >>> supergather_survey = survey.generate_supergathers(size=7, step=7)
        >>> fold_map = supergather_survey.construct_fold_map(by="supergather")
        >>> fold_map.plot()

        Parameters
        ----------
        by : {"source", "shot", "receiver", "rec", "cdp", "cmp", "midpoint", "bin", "supergather"}
            Gather type to aggregate header values over.
        id_cols : str or list of str, optional
            Trace headers that uniquely identify a gather of the chosen type. Acts as an index of the resulting map.
        agg : str or callable, optional, defaults to "mean"
            An aggregation function. Passed directly to `pandas.core.groupby.DataFrameGroupBy.agg`.
        bin_size : int, float or array-like with length 2, optional
            Bin size for X and Y axes. If single `int` or `float`, the same bin size will be used for both axes.

        Returns
        -------
        fold_map : BaseMetricMap
            Constructed fold map.
        """
        tmp_map = self._construct_map(np.ones(self.n_traces), name="fold", by=by, id_cols=id_cols, agg="sum")
        index = tmp_map.index_data[tmp_map.index_cols]
        coords = tmp_map.index_data[tmp_map.coords_cols]
        values = tmp_map.index_data[tmp_map.metric_name]
<<<<<<< HEAD
        return metric.construct_map(coords, values, index=index, agg=agg, bin_size=bin_size, survey=self)

    def construct_qc_maps(self, by, metrics=None, agg=None, bin_size=None):
        """Construct a map of tracewise metric aggregated by gathers.

        Parameters
        ----------
        by : {"source", "shot", "receiver", "rec", "cdp", "cmp", "midpoint", "bin", "supergather"}
            Gather type to aggregate header values over.
        metric : str or list of str, optional
            name(s) of metrics to build metrics maps. If None, maps for all metrics that were calculated for this
            survey are built.
        agg : str or callable, optional, defaults to "mean"
            An aggregation function. Passed directly to `pandas.core.groupby.DataFrameGroupBy.agg`.
        bin_size : int, float or array-like with length 2, optional
            Bin size for X and Y axes. If single `int` or `float`, the same bin size will be used for both axes.

        Returns
        -------
        BaseMetricMap
            Constructed metric map.
        """

        squeeze_output = isinstance(metrics, str)
        if metrics is None:
            metrics = list(self.qc_metrics.keys())
        metrics = to_list(metrics)

        mmaps = []
        for metric_name in metrics:
            if metric_name not in self.qc_metrics:
                warnings.warn(f"{metric_name} not calculated yet!")
                continue

            metric = self.qc_metrics[metric_name]
            index_cols, coords_cols = get_cols_from_by(self, by)
            index_cols = to_list(coords_cols) if index_cols is None else to_list(index_cols)
            coords_cols = to_list(coords_cols)
            columns = set(index_cols + coords_cols + to_list(metric.header_cols))
            # TODO: Can we do it somehow differently?
            coords, values, index = metric.aggregate_headers(self.get_headers(columns), index_cols, coords_cols)
            metric_mmap = metric.construct_map(coords, values, index=index, agg=agg, bin_size=bin_size, survey=self)
            mmaps.append(metric_mmap)
        return mmaps[0] if (len(mmaps) == 1 and squeeze_output) else mmaps
=======
        return tmp_map.metric.construct_map(coords, values, index=index, agg=agg, bin_size=bin_size)
>>>>>>> 04d8c2b6
<|MERGE_RESOLUTION|>--- conflicted
+++ resolved
@@ -309,10 +309,9 @@
         self.quantile_interpolator = None
         self.n_dead_traces = None
 
-<<<<<<< HEAD
         # calculated QC metrics
         self.qc_metrics = None
-=======
+
         # Define all bin-related attributes and automatically infer them if both INLINE_3D and CROSSLINE_3D are loaded
         self.has_inferred_binning = False
         self.n_bins = None
@@ -322,7 +321,6 @@
         self.bin_contours = None
         if {"INLINE_3D", "CROSSLINE_3D"} <= headers_to_load:
             self.infer_binning()
->>>>>>> 04d8c2b6
 
         # Define all geometry-related attributes and automatically infer field geometry if required headers are loaded
         self.has_inferred_geometry = False
@@ -1523,8 +1521,7 @@
         index = tmp_map.index_data[tmp_map.index_cols]
         coords = tmp_map.index_data[tmp_map.coords_cols]
         values = tmp_map.index_data[tmp_map.metric_name]
-<<<<<<< HEAD
-        return metric.construct_map(coords, values, index=index, agg=agg, bin_size=bin_size, survey=self)
+        return tmp_map.metric.construct_map(coords, values, index=index, agg=agg, bin_size=bin_size)
 
     def construct_qc_maps(self, by, metrics=None, agg=None, bin_size=None):
         """Construct a map of tracewise metric aggregated by gathers.
@@ -1567,7 +1564,4 @@
             coords, values, index = metric.aggregate_headers(self.get_headers(columns), index_cols, coords_cols)
             metric_mmap = metric.construct_map(coords, values, index=index, agg=agg, bin_size=bin_size, survey=self)
             mmaps.append(metric_mmap)
-        return mmaps[0] if (len(mmaps) == 1 and squeeze_output) else mmaps
-=======
-        return tmp_map.metric.construct_map(coords, values, index=index, agg=agg, bin_size=bin_size)
->>>>>>> 04d8c2b6
+        return mmaps[0] if (len(mmaps) == 1 and squeeze_output) else mmaps