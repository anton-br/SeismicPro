--- conflicted
+++ resolved
@@ -25,8 +25,7 @@
 from ..stacking_velocity import StackingVelocity, StackingVelocityField
 from ..refractor_velocity import RefractorVelocity, RefractorVelocityField
 from ..decorators import batch_method, plotter
-<<<<<<< HEAD
-from ..const import EPS, HDR_FIRST_BREAK
+from ..const import EPS, HDR_FIRST_BREAK, HDR_TRACE_POS
 
 
 # Default velocity for spherical divergence correction as provided in Paradigm.
@@ -34,9 +33,6 @@
     times=[0.0, 100.0, 700.0, 1000.0, 1400.0, 1800.0, 1950.0, 4200.0, 7000.0],  # milliseconds
     velocities=[1524.0, 1524.0, 1924.5, 2184.0, 2339.6, 2676.0, 2889.5, 3566.0, 4785.3]  # meters/second
 )
-=======
-from ..const import HDR_FIRST_BREAK, HDR_TRACE_POS, DEFAULT_SDC_VELOCITY
->>>>>>> 183d4280
 
 
 class Gather(TraceContainer, SamplesContainer):
